--- conflicted
+++ resolved
@@ -27,9 +27,6 @@
 #define DP83867_CFG3		0x1e
 
 /* Extended Registers */
-<<<<<<< HEAD
-#define DP83867_CFG4		0x0031
-=======
 #define DP83867_CFG4            0x0031
 #define DP83867_CFG4_SGMII_ANEG_MASK (BIT(5) | BIT(6))
 #define DP83867_CFG4_SGMII_ANEG_TIMER_11MS   (3 << 5)
@@ -37,18 +34,14 @@
 #define DP83867_CFG4_SGMII_ANEG_TIMER_2US    (1 << 5)
 #define DP83867_CFG4_SGMII_ANEG_TIMER_16MS   (0 << 5)
 
->>>>>>> e0d688d4
 #define DP83867_RGMIICTL	0x0032
 #define DP83867_STRAP_STS1	0x006E
 #define DP83867_STRAP_STS2	0x006f
 #define DP83867_RGMIIDCTL	0x0086
 #define DP83867_IO_MUX_CFG	0x0170
 #define DP83867_SGMIICTL	0x00D3
-<<<<<<< HEAD
-=======
 #define DP83867_10M_SGMII_CFG   0x016F
 #define DP83867_10M_SGMII_RATE_ADAPT_MASK BIT(7)
->>>>>>> e0d688d4
 
 #define DP83867_SW_RESET	BIT(15)
 #define DP83867_SW_RESTART	BIT(14)
@@ -86,18 +79,8 @@
 
 /* PHY CTRL bits */
 #define DP83867_PHYCR_FIFO_DEPTH_SHIFT		14
-<<<<<<< HEAD
-#define DP83867_PHYCR_FIFO_DEPTH_MASK		(3 << 14)
-#define DP83867_MDI_CROSSOVER		5
-#define DP83867_MDI_CROSSOVER_AUTO	0b10
-#define DP83867_MDI_CROSSOVER_MDIX	0b01
-#define DP83867_PHYCTRL_SGMIIEN			0x0800
-#define DP83867_PHYCTRL_RXFIFO_SHIFT	12
-#define DP83867_PHYCTRL_TXFIFO_SHIFT	14
-=======
 #define DP83867_PHYCR_FIFO_DEPTH_MAX		0x03
 #define DP83867_PHYCR_FIFO_DEPTH_MASK		GENMASK(15, 14)
->>>>>>> e0d688d4
 #define DP83867_PHYCR_RESERVED_MASK		BIT(11)
 #define DP83867_MDI_CROSSOVER		5
 #define DP83867_MDI_CROSSOVER_AUTO		0b10
@@ -110,6 +93,14 @@
 #define DP83867_RGMII_TX_CLK_DELAY_SHIFT	4
 #define DP83867_RGMII_RX_CLK_DELAY_MAX		0xf
 #define DP83867_RGMII_RX_CLK_DELAY_SHIFT	0
+
+/* IO_MUX_CFG bits */
+#define DP83867_IO_MUX_CFG_IO_IMPEDANCE_MASK	0x1f
+#define DP83867_IO_MUX_CFG_IO_IMPEDANCE_MAX	0x0
+#define DP83867_IO_MUX_CFG_IO_IMPEDANCE_MIN	0x1f
+#define DP83867_IO_MUX_CFG_CLK_O_DISABLE	BIT(6)
+#define DP83867_IO_MUX_CFG_CLK_O_SEL_MASK	(0x1f << 8)
+#define DP83867_IO_MUX_CFG_CLK_O_SEL_SHIFT	8
 
 /* CFG2 bits */
 #define MII_DP83867_CFG2_SPEEDOPT_10EN		0x0040
@@ -120,34 +111,7 @@
 #define MII_DP83867_CFG2_MASK			0x003F
 
 /* CFG4 bits */
-#define DP83867_CFG4_SGMII_AUTONEG_TIMER_MASK	0x60
-#define DP83867_CFG4_SGMII_AUTONEG_TIMER_16MS	0x00
-#define DP83867_CFG4_SGMII_AUTONEG_TIMER_2US	0x20
-#define DP83867_CFG4_SGMII_AUTONEG_TIMER_800US	0x40
-#define DP83867_CFG4_SGMII_AUTONEG_TIMER_11MS	0x60
-#define DP83867_CFG4_RESVDBIT7	BIT(7)
-#define DP83867_CFG4_RESVDBIT8	BIT(8)
-
-/* IO_MUX_CFG bits */
-#define DP83867_IO_MUX_CFG_IO_IMPEDANCE_MASK	0x1f
-#define DP83867_IO_MUX_CFG_IO_IMPEDANCE_MAX	0x0
-#define DP83867_IO_MUX_CFG_IO_IMPEDANCE_MIN	0x1f
-#define DP83867_IO_MUX_CFG_CLK_O_DISABLE	BIT(6)
-#define DP83867_IO_MUX_CFG_CLK_O_SEL_MASK	(0x1f << 8)
-#define DP83867_IO_MUX_CFG_CLK_O_SEL_SHIFT	8
-
-/* CFG2 bits */
-#define MII_DP83867_CFG2_SPEEDOPT_10EN		0x0040
-#define MII_DP83867_CFG2_SGMII_AUTONEGEN	0x0080
-#define MII_DP83867_CFG2_SPEEDOPT_ENH		0x0100
-#define MII_DP83867_CFG2_SPEEDOPT_CNT		0x0800
-#define MII_DP83867_CFG2_SPEEDOPT_INTLOW	0x2000
-#define MII_DP83867_CFG2_MASK			0x003F
-
-/* CFG4 bits */
 #define DP83867_CFG4_PORT_MIRROR_EN              BIT(0)
-/* SGMIICTL1 bits */
-#define DP83867_SGMII_TYPE		BIT(14)
 
 enum {
 	DP83867_PORT_MIRROING_KEEP,
@@ -162,12 +126,8 @@
 	int io_impedance;
 	int port_mirroring;
 	bool rxctrl_strap_quirk;
-<<<<<<< HEAD
-	int clk_output_sel;
-=======
 	bool set_clk_output;
 	u32 clk_output_sel;
->>>>>>> e0d688d4
 	bool sgmii_ref_clk_en;
 };
 
@@ -256,8 +216,6 @@
 
 	dp83867->rxctrl_strap_quirk = of_property_read_bool(of_node,
 					"ti,dp83867-rxctrl-strap-quirk");
-	dp83867->sgmii_ref_clk_en = of_property_read_bool(of_node,
-					"ti,sgmii-ref-clock-output-enable");
 
 	dp83867->sgmii_ref_clk_en = of_property_read_bool(of_node,
 					"ti,sgmii-ref-clock-output-enable");
@@ -344,11 +302,6 @@
 static int dp83867_probe(struct phy_device *phydev)
 {
 	struct dp83867_private *dp83867;
-<<<<<<< HEAD
-	int ret, bs;
-	u16 val, delay, cfg2;
-=======
->>>>>>> e0d688d4
 
 	dp83867 = devm_kzalloc(&phydev->mdio.dev, sizeof(*dp83867),
 			       GFP_KERNEL);
@@ -376,12 +329,6 @@
 				   BIT(7));
 
 	if (phy_interface_is_rgmii(phydev)) {
-		ret = phy_write(phydev, MII_DP83867_PHYCTRL,
-			(DP83867_MDI_CROSSOVER_AUTO << DP83867_MDI_CROSSOVER) |
-			(dp83867->fifo_depth << DP83867_PHYCR_FIFO_DEPTH_SHIFT));
-		if (ret)
-			return ret;
-
 		val = phy_read(phydev, MII_DP83867_PHYCTRL);
 		if (val < 0)
 			return val;
@@ -405,17 +352,77 @@
 		ret = phy_write(phydev, MII_DP83867_PHYCTRL, val);
 		if (ret)
 			return ret;
-<<<<<<< HEAD
-
-	} else {
-		/* Set SGMIICTL1 6-wire mode */
+
+		/* If rgmii mode with no internal delay is selected, we do NOT use
+		 * aligned mode as one might expect.  Instead we use the PHY's default
+		 * based on pin strapping.  And the "mode 0" default is to *use*
+		 * internal delay with a value of 7 (2.00 ns).
+		 *
+		 * Set up RGMII delays
+		 */
+		val = phy_read_mmd(phydev, DP83867_DEVADDR, DP83867_RGMIICTL);
+
+		val &= ~(DP83867_RGMII_TX_CLK_DELAY_EN | DP83867_RGMII_RX_CLK_DELAY_EN);
+		if (phydev->interface == PHY_INTERFACE_MODE_RGMII_ID)
+			val |= (DP83867_RGMII_TX_CLK_DELAY_EN | DP83867_RGMII_RX_CLK_DELAY_EN);
+
+		if (phydev->interface == PHY_INTERFACE_MODE_RGMII_TXID)
+			val |= DP83867_RGMII_TX_CLK_DELAY_EN;
+
+		if (phydev->interface == PHY_INTERFACE_MODE_RGMII_RXID)
+			val |= DP83867_RGMII_RX_CLK_DELAY_EN;
+
+		phy_write_mmd(phydev, DP83867_DEVADDR, DP83867_RGMIICTL, val);
+
+		delay = (dp83867->rx_id_delay |
+			(dp83867->tx_id_delay << DP83867_RGMII_TX_CLK_DELAY_SHIFT));
+
+		phy_write_mmd(phydev, DP83867_DEVADDR, DP83867_RGMIIDCTL,
+			      delay);
+	}
+
+	/* If specified, set io impedance */
+	if (dp83867->io_impedance >= 0)
+		phy_modify_mmd(phydev, DP83867_DEVADDR, DP83867_IO_MUX_CFG,
+			       DP83867_IO_MUX_CFG_IO_IMPEDANCE_MASK,
+			       dp83867->io_impedance);
+
+	if (phydev->interface == PHY_INTERFACE_MODE_SGMII) {
+		/* For support SPEED_10 in SGMII mode
+		 * DP83867_10M_SGMII_RATE_ADAPT bit
+		 * has to be cleared by software. That
+		 * does not affect SPEED_100 and
+		 * SPEED_1000.
+		 */
+		ret = phy_modify_mmd(phydev, DP83867_DEVADDR,
+				     DP83867_10M_SGMII_CFG,
+				     DP83867_10M_SGMII_RATE_ADAPT_MASK,
+				     0);
+		if (ret)
+			return ret;
+
+		/* After reset SGMII Autoneg timer is set to 2us (bits 6 and 5
+		 * are 01). That is not enough to finalize autoneg on some
+		 * devices. Increase this timer duration to maximum 16ms.
+		 */
+		ret = phy_modify_mmd(phydev, DP83867_DEVADDR,
+				     DP83867_CFG4,
+				     DP83867_CFG4_SGMII_ANEG_MASK,
+				     DP83867_CFG4_SGMII_ANEG_TIMER_16MS);
+
+		if (ret)
+			return ret;
+
+		val = phy_read_mmd(phydev, DP83867_DEVADDR, DP83867_SGMIICTL);
+		/* SGMII type is set to 4-wire mode by default.
+		 * If we place appropriate property in dts (see above)
+		 * switch on 6-wire mode.
+		 */
 		if (dp83867->sgmii_ref_clk_en)
 			val |= DP83867_SGMII_TYPE;
 		else
 			val &= ~DP83867_SGMII_TYPE;
-
-		phy_write_mmd(phydev, DP83867_DEVADDR,
-			      DP83867_SGMIICTL, val);
+		phy_write_mmd(phydev, DP83867_DEVADDR, DP83867_SGMIICTL, val);
 
 		phy_write(phydev, MII_BMCR,
 			  (BMCR_ANENABLE | BMCR_FULLDPLX | BMCR_SPEED1000));
@@ -438,115 +445,6 @@
 			  (dp83867->fifo_depth  << DP83867_PHYCTRL_TXFIFO_SHIFT));
 		phy_write(phydev, MII_DP83867_BISCR, 0x0);
 
-		/* This is a SW workaround for link instability if
-		 * RX_CTRL is not strapped to mode 3 or 4 in HW.
-		 */
-		if (dp83867->rxctrl_strap_quirk) {
-			val = phy_read_mmd(phydev, DP83867_DEVADDR,
-					   DP83867_CFG4);
-			val &= ~DP83867_CFG4_RESVDBIT7;
-			val |= DP83867_CFG4_RESVDBIT8;
-			val &= ~DP83867_CFG4_SGMII_AUTONEG_TIMER_MASK;
-			val |= DP83867_CFG4_SGMII_AUTONEG_TIMER_11MS;
-			phy_write_mmd(phydev, DP83867_DEVADDR, DP83867_CFG4,
-				      val);
-		}
-	}
-=======
->>>>>>> e0d688d4
-
-		/* If rgmii mode with no internal delay is selected, we do NOT use
-		 * aligned mode as one might expect.  Instead we use the PHY's default
-		 * based on pin strapping.  And the "mode 0" default is to *use*
-		 * internal delay with a value of 7 (2.00 ns).
-		 *
-		 * Set up RGMII delays
-		 */
-		val = phy_read_mmd(phydev, DP83867_DEVADDR, DP83867_RGMIICTL);
-
-		val &= ~(DP83867_RGMII_TX_CLK_DELAY_EN | DP83867_RGMII_RX_CLK_DELAY_EN);
-		if (phydev->interface == PHY_INTERFACE_MODE_RGMII_ID)
-			val |= (DP83867_RGMII_TX_CLK_DELAY_EN | DP83867_RGMII_RX_CLK_DELAY_EN);
-
-		if (phydev->interface == PHY_INTERFACE_MODE_RGMII_TXID)
-			val |= DP83867_RGMII_TX_CLK_DELAY_EN;
-
-		if (phydev->interface == PHY_INTERFACE_MODE_RGMII_RXID)
-			val |= DP83867_RGMII_RX_CLK_DELAY_EN;
-
-		phy_write_mmd(phydev, DP83867_DEVADDR, DP83867_RGMIICTL, val);
-
-		delay = (dp83867->rx_id_delay |
-			(dp83867->tx_id_delay << DP83867_RGMII_TX_CLK_DELAY_SHIFT));
-
-		phy_write_mmd(phydev, DP83867_DEVADDR, DP83867_RGMIIDCTL,
-			      delay);
-	}
-
-	/* If specified, set io impedance */
-	if (dp83867->io_impedance >= 0)
-		phy_modify_mmd(phydev, DP83867_DEVADDR, DP83867_IO_MUX_CFG,
-			       DP83867_IO_MUX_CFG_IO_IMPEDANCE_MASK,
-			       dp83867->io_impedance);
-
-	if (phydev->interface == PHY_INTERFACE_MODE_SGMII) {
-		/* For support SPEED_10 in SGMII mode
-		 * DP83867_10M_SGMII_RATE_ADAPT bit
-		 * has to be cleared by software. That
-		 * does not affect SPEED_100 and
-		 * SPEED_1000.
-		 */
-		ret = phy_modify_mmd(phydev, DP83867_DEVADDR,
-				     DP83867_10M_SGMII_CFG,
-				     DP83867_10M_SGMII_RATE_ADAPT_MASK,
-				     0);
-		if (ret)
-			return ret;
-
-		/* After reset SGMII Autoneg timer is set to 2us (bits 6 and 5
-		 * are 01). That is not enough to finalize autoneg on some
-		 * devices. Increase this timer duration to maximum 16ms.
-		 */
-		ret = phy_modify_mmd(phydev, DP83867_DEVADDR,
-				     DP83867_CFG4,
-				     DP83867_CFG4_SGMII_ANEG_MASK,
-				     DP83867_CFG4_SGMII_ANEG_TIMER_16MS);
-
-		if (ret)
-			return ret;
-
-		val = phy_read_mmd(phydev, DP83867_DEVADDR, DP83867_SGMIICTL);
-		/* SGMII type is set to 4-wire mode by default.
-		 * If we place appropriate property in dts (see above)
-		 * switch on 6-wire mode.
-		 */
-		if (dp83867->sgmii_ref_clk_en)
-			val |= DP83867_SGMII_TYPE;
-		else
-			val &= ~DP83867_SGMII_TYPE;
-		phy_write_mmd(phydev, DP83867_DEVADDR, DP83867_SGMIICTL, val);
-
-		phy_write(phydev, MII_BMCR,
-			  (BMCR_ANENABLE | BMCR_FULLDPLX | BMCR_SPEED1000));
-
-		cfg2 = phy_read(phydev, MII_DP83867_CFG2);
-		cfg2 &= MII_DP83867_CFG2_MASK;
-		cfg2 |= (MII_DP83867_CFG2_SPEEDOPT_10EN |
-			 MII_DP83867_CFG2_SGMII_AUTONEGEN |
-			 MII_DP83867_CFG2_SPEEDOPT_ENH |
-			 MII_DP83867_CFG2_SPEEDOPT_CNT |
-			 MII_DP83867_CFG2_SPEEDOPT_INTLOW);
-		phy_write(phydev, MII_DP83867_CFG2, cfg2);
-
-		phy_write_mmd(phydev, DP83867_DEVADDR, DP83867_RGMIICTL, 0x0);
-
-		phy_write(phydev, MII_DP83867_PHYCTRL,
-			  DP83867_PHYCTRL_SGMIIEN |
-			  (DP83867_MDI_CROSSOVER_AUTO << DP83867_MDI_CROSSOVER) |
-			  (dp83867->fifo_depth << DP83867_PHYCTRL_RXFIFO_SHIFT) |
-			  (dp83867->fifo_depth  << DP83867_PHYCTRL_TXFIFO_SHIFT));
-		phy_write(phydev, MII_DP83867_BISCR, 0x0);
-
 		/* This is a SW workaround for link instability if RX_CTRL is
 		 * not strapped to mode 3 or 4 in HW. This is required along
 		 * with clearing bit 7 and increasing autoneg timer above.
