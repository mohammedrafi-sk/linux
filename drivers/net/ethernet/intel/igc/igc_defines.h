--- conflicted
+++ resolved
@@ -16,14 +16,10 @@
 
 /* Wake Up Filter Control */
 #define IGC_WUFC_LNKC	0x00000001 /* Link Status Change Wakeup Enable */
-<<<<<<< HEAD
-#define IGC_WUFC_MC	0x00000008 /* Directed Multicast Wakeup Enable */
-=======
 #define IGC_WUFC_MAG	0x00000002 /* Magic Packet Wakeup Enable */
 #define IGC_WUFC_EX	0x00000004 /* Directed Exact Wakeup Enable */
 #define IGC_WUFC_MC	0x00000008 /* Directed Multicast Wakeup Enable */
 #define IGC_WUFC_BC	0x00000010 /* Broadcast Wakeup Enable */
->>>>>>> 04d5ce62
 
 #define IGC_CTRL_ADVD3WUC	0x00100000  /* D3 WUC */
 
