/* SPDX-License-Identifier: GPL-2.0+ */
/* Copyright (c) 2016 Quantenna Communications. All rights reserved. */

#ifndef QLINK_COMMANDS_H_
#define QLINK_COMMANDS_H_

#include <linux/nl80211.h>

#include "core.h"
#include "bus.h"

int qtnf_cmd_send_init_fw(struct qtnf_bus *bus);
void qtnf_cmd_send_deinit_fw(struct qtnf_bus *bus);
int qtnf_cmd_get_hw_info(struct qtnf_bus *bus);
int qtnf_cmd_get_mac_info(struct qtnf_wmac *mac);
int qtnf_cmd_send_add_intf(struct qtnf_vif *vif, enum nl80211_iftype iftype,
			   int use4addr, u8 *mac_addr);
int qtnf_cmd_send_change_intf_type(struct qtnf_vif *vif,
				   enum nl80211_iftype iftype,
				   int use4addr,
				   u8 *mac_addr);
int qtnf_cmd_send_del_intf(struct qtnf_vif *vif);
int qtnf_cmd_band_info_get(struct qtnf_wmac *mac,
			   struct ieee80211_supported_band *band);
int qtnf_cmd_send_regulatory_config(struct qtnf_wmac *mac, const char *alpha2);
int qtnf_cmd_send_start_ap(struct qtnf_vif *vif,
			   const struct cfg80211_ap_settings *s);
int qtnf_cmd_send_stop_ap(struct qtnf_vif *vif);
int qtnf_cmd_send_register_mgmt(struct qtnf_vif *vif, u16 frame_type, bool reg);
int qtnf_cmd_send_frame(struct qtnf_vif *vif, u32 cookie, u16 flags,
			u16 freq, const u8 *buf, size_t len);
int qtnf_cmd_send_mgmt_set_appie(struct qtnf_vif *vif, u8 frame_type,
				 const u8 *buf, size_t len);
int qtnf_cmd_get_sta_info(struct qtnf_vif *vif, const u8 *sta_mac,
			  struct station_info *sinfo);
int qtnf_cmd_send_phy_params(struct qtnf_wmac *mac, u16 cmd_action,
			     void *data_buf);
int qtnf_cmd_send_add_key(struct qtnf_vif *vif, u8 key_index, bool pairwise,
			  const u8 *mac_addr, struct key_params *params);
int qtnf_cmd_send_del_key(struct qtnf_vif *vif, u8 key_index, bool pairwise,
			  const u8 *mac_addr);
int qtnf_cmd_send_set_default_key(struct qtnf_vif *vif, u8 key_index,
				  bool unicast, bool multicast);
int qtnf_cmd_send_set_default_mgmt_key(struct qtnf_vif *vif, u8 key_index);
int qtnf_cmd_send_add_sta(struct qtnf_vif *vif, const u8 *mac,
			  struct station_parameters *params);
int qtnf_cmd_send_change_sta(struct qtnf_vif *vif, const u8 *mac,
			     struct station_parameters *params);
int qtnf_cmd_send_del_sta(struct qtnf_vif *vif,
			  struct station_del_parameters *params);
int qtnf_cmd_send_scan(struct qtnf_wmac *mac);
int qtnf_cmd_send_connect(struct qtnf_vif *vif,
			  struct cfg80211_connect_params *sme);
int qtnf_cmd_send_external_auth(struct qtnf_vif *vif,
				struct cfg80211_external_auth_params *auth);
int qtnf_cmd_send_disconnect(struct qtnf_vif *vif,
			     u16 reason_code);
int qtnf_cmd_send_updown_intf(struct qtnf_vif *vif,
			      bool up);
int qtnf_cmd_reg_notify(struct qtnf_wmac *mac, struct regulatory_request *req,
			bool slave_radar, bool dfs_offload);
<<<<<<< HEAD
int qtnf_cmd_get_chan_stats(struct qtnf_wmac *mac, u16 channel,
			    struct qtnf_chan_stats *stats);
=======
int qtnf_cmd_get_chan_stats(struct qtnf_wmac *mac, u32 chan_freq,
			    struct survey_info *survey);
>>>>>>> 04d5ce62
int qtnf_cmd_send_chan_switch(struct qtnf_vif *vif,
			      struct cfg80211_csa_settings *params);
int qtnf_cmd_get_channel(struct qtnf_vif *vif, struct cfg80211_chan_def *chdef);
int qtnf_cmd_start_cac(const struct qtnf_vif *vif,
		       const struct cfg80211_chan_def *chdef,
		       u32 cac_time_ms);
int qtnf_cmd_set_mac_acl(const struct qtnf_vif *vif,
			 const struct cfg80211_acl_data *params);
int qtnf_cmd_send_pm_set(const struct qtnf_vif *vif, u8 pm_mode, int timeout);
int qtnf_cmd_get_tx_power(const struct qtnf_vif *vif, int *dbm);
int qtnf_cmd_set_tx_power(const struct qtnf_vif *vif,
			  enum nl80211_tx_power_setting type, int mbm);
int qtnf_cmd_send_wowlan_set(const struct qtnf_vif *vif,
			     const struct cfg80211_wowlan *wowl);
int qtnf_cmd_netdev_changeupper(const struct qtnf_vif *vif, int br_domain);
int qtnf_cmd_send_update_owe(struct qtnf_vif *vif,
			     struct cfg80211_update_owe_info *owe);

#endif /* QLINK_COMMANDS_H_ */<|MERGE_RESOLUTION|>--- conflicted
+++ resolved
@@ -59,13 +59,8 @@
 			      bool up);
 int qtnf_cmd_reg_notify(struct qtnf_wmac *mac, struct regulatory_request *req,
 			bool slave_radar, bool dfs_offload);
-<<<<<<< HEAD
-int qtnf_cmd_get_chan_stats(struct qtnf_wmac *mac, u16 channel,
-			    struct qtnf_chan_stats *stats);
-=======
 int qtnf_cmd_get_chan_stats(struct qtnf_wmac *mac, u32 chan_freq,
 			    struct survey_info *survey);
->>>>>>> 04d5ce62
 int qtnf_cmd_send_chan_switch(struct qtnf_vif *vif,
 			      struct cfg80211_csa_settings *params);
 int qtnf_cmd_get_channel(struct qtnf_vif *vif, struct cfg80211_chan_def *chdef);
