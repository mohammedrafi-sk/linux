--- conflicted
+++ resolved
@@ -203,11 +203,7 @@
 		wh->frame_control |= cpu_to_le16(RSI_SET_PS_ENABLE);
 
 	if ((!(info->flags & IEEE80211_TX_INTFL_DONT_ENCRYPT)) &&
-<<<<<<< HEAD
-	    info->control.hw_key) {
-=======
 	    tx_params->have_key) {
->>>>>>> df0cc57e
 		if (rsi_is_cipher_wep(common))
 			ieee80211_size += 4;
 		else
