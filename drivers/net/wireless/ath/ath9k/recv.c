/*
 * Copyright (c) 2008-2011 Atheros Communications Inc.
 *
 * Permission to use, copy, modify, and/or distribute this software for any
 * purpose with or without fee is hereby granted, provided that the above
 * copyright notice and this permission notice appear in all copies.
 *
 * THE SOFTWARE IS PROVIDED "AS IS" AND THE AUTHOR DISCLAIMS ALL WARRANTIES
 * WITH REGARD TO THIS SOFTWARE INCLUDING ALL IMPLIED WARRANTIES OF
 * MERCHANTABILITY AND FITNESS. IN NO EVENT SHALL THE AUTHOR BE LIABLE FOR
 * ANY SPECIAL, DIRECT, INDIRECT, OR CONSEQUENTIAL DAMAGES OR ANY DAMAGES
 * WHATSOEVER RESULTING FROM LOSS OF USE, DATA OR PROFITS, WHETHER IN AN
 * ACTION OF CONTRACT, NEGLIGENCE OR OTHER TORTIOUS ACTION, ARISING OUT OF
 * OR IN CONNECTION WITH THE USE OR PERFORMANCE OF THIS SOFTWARE.
 */

#include <linux/dma-mapping.h>
#include <linux/relay.h>
#include "ath9k.h"
#include "ar9003_mac.h"

#define SKB_CB_ATHBUF(__skb)	(*((struct ath_rxbuf **)__skb->cb))

static inline bool ath9k_check_auto_sleep(struct ath_softc *sc)
{
	return sc->ps_enabled &&
	       (sc->sc_ah->caps.hw_caps & ATH9K_HW_CAP_AUTOSLEEP);
}

/*
 * Setup and link descriptors.
 *
 * 11N: we can no longer afford to self link the last descriptor.
 * MAC acknowledges BA status as long as it copies frames to host
 * buffer (or rx fifo). This can incorrectly acknowledge packets
 * to a sender if last desc is self-linked.
 */
static void ath_rx_buf_link(struct ath_softc *sc, struct ath_rxbuf *bf)
{
	struct ath_hw *ah = sc->sc_ah;
	struct ath_common *common = ath9k_hw_common(ah);
	struct ath_desc *ds;
	struct sk_buff *skb;

	ds = bf->bf_desc;
	ds->ds_link = 0; /* link to null */
	ds->ds_data = bf->bf_buf_addr;

	/* virtual addr of the beginning of the buffer. */
	skb = bf->bf_mpdu;
	BUG_ON(skb == NULL);
	ds->ds_vdata = skb->data;

	/*
	 * setup rx descriptors. The rx_bufsize here tells the hardware
	 * how much data it can DMA to us and that we are prepared
	 * to process
	 */
	ath9k_hw_setuprxdesc(ah, ds,
			     common->rx_bufsize,
			     0);

	if (sc->rx.rxlink == NULL)
		ath9k_hw_putrxbuf(ah, bf->bf_daddr);
	else
		*sc->rx.rxlink = bf->bf_daddr;

	sc->rx.rxlink = &ds->ds_link;
}

<<<<<<< HEAD
static void ath_rx_buf_relink(struct ath_softc *sc, struct ath_buf *bf)
=======
static void ath_rx_buf_relink(struct ath_softc *sc, struct ath_rxbuf *bf)
>>>>>>> d8ec26d7
{
	if (sc->rx.buf_hold)
		ath_rx_buf_link(sc, sc->rx.buf_hold);

	sc->rx.buf_hold = bf;
}

static void ath_setdefantenna(struct ath_softc *sc, u32 antenna)
{
	/* XXX block beacon interrupts */
	ath9k_hw_setantenna(sc->sc_ah, antenna);
	sc->rx.defant = antenna;
	sc->rx.rxotherant = 0;
}

static void ath_opmode_init(struct ath_softc *sc)
{
	struct ath_hw *ah = sc->sc_ah;
	struct ath_common *common = ath9k_hw_common(ah);

	u32 rfilt, mfilt[2];

	/* configure rx filter */
	rfilt = ath_calcrxfilter(sc);
	ath9k_hw_setrxfilter(ah, rfilt);

	/* configure bssid mask */
	ath_hw_setbssidmask(common);

	/* configure operational mode */
	ath9k_hw_setopmode(ah);

	/* calculate and install multicast filter */
	mfilt[0] = mfilt[1] = ~0;
	ath9k_hw_setmcastfilter(ah, mfilt[0], mfilt[1]);
}

static bool ath_rx_edma_buf_link(struct ath_softc *sc,
				 enum ath9k_rx_qtype qtype)
{
	struct ath_hw *ah = sc->sc_ah;
	struct ath_rx_edma *rx_edma;
	struct sk_buff *skb;
	struct ath_rxbuf *bf;

	rx_edma = &sc->rx.rx_edma[qtype];
	if (skb_queue_len(&rx_edma->rx_fifo) >= rx_edma->rx_fifo_hwsize)
		return false;

	bf = list_first_entry(&sc->rx.rxbuf, struct ath_rxbuf, list);
	list_del_init(&bf->list);

	skb = bf->bf_mpdu;

	memset(skb->data, 0, ah->caps.rx_status_len);
	dma_sync_single_for_device(sc->dev, bf->bf_buf_addr,
				ah->caps.rx_status_len, DMA_TO_DEVICE);

	SKB_CB_ATHBUF(skb) = bf;
	ath9k_hw_addrxbuf_edma(ah, bf->bf_buf_addr, qtype);
	__skb_queue_tail(&rx_edma->rx_fifo, skb);

	return true;
}

static void ath_rx_addbuffer_edma(struct ath_softc *sc,
				  enum ath9k_rx_qtype qtype)
{
	struct ath_common *common = ath9k_hw_common(sc->sc_ah);
	struct ath_rxbuf *bf, *tbf;

	if (list_empty(&sc->rx.rxbuf)) {
		ath_dbg(common, QUEUE, "No free rx buf available\n");
		return;
	}

	list_for_each_entry_safe(bf, tbf, &sc->rx.rxbuf, list)
		if (!ath_rx_edma_buf_link(sc, qtype))
			break;

}

static void ath_rx_remove_buffer(struct ath_softc *sc,
				 enum ath9k_rx_qtype qtype)
{
	struct ath_rxbuf *bf;
	struct ath_rx_edma *rx_edma;
	struct sk_buff *skb;

	rx_edma = &sc->rx.rx_edma[qtype];

	while ((skb = __skb_dequeue(&rx_edma->rx_fifo)) != NULL) {
		bf = SKB_CB_ATHBUF(skb);
		BUG_ON(!bf);
		list_add_tail(&bf->list, &sc->rx.rxbuf);
	}
}

static void ath_rx_edma_cleanup(struct ath_softc *sc)
{
	struct ath_hw *ah = sc->sc_ah;
	struct ath_common *common = ath9k_hw_common(ah);
	struct ath_rxbuf *bf;

	ath_rx_remove_buffer(sc, ATH9K_RX_QUEUE_LP);
	ath_rx_remove_buffer(sc, ATH9K_RX_QUEUE_HP);

	list_for_each_entry(bf, &sc->rx.rxbuf, list) {
		if (bf->bf_mpdu) {
			dma_unmap_single(sc->dev, bf->bf_buf_addr,
					common->rx_bufsize,
					DMA_BIDIRECTIONAL);
			dev_kfree_skb_any(bf->bf_mpdu);
			bf->bf_buf_addr = 0;
			bf->bf_mpdu = NULL;
		}
	}
}

static void ath_rx_edma_init_queue(struct ath_rx_edma *rx_edma, int size)
{
	__skb_queue_head_init(&rx_edma->rx_fifo);
	rx_edma->rx_fifo_hwsize = size;
}

static int ath_rx_edma_init(struct ath_softc *sc, int nbufs)
{
	struct ath_common *common = ath9k_hw_common(sc->sc_ah);
	struct ath_hw *ah = sc->sc_ah;
	struct sk_buff *skb;
	struct ath_rxbuf *bf;
	int error = 0, i;
	u32 size;

	ath9k_hw_set_rx_bufsize(ah, common->rx_bufsize -
				    ah->caps.rx_status_len);

	ath_rx_edma_init_queue(&sc->rx.rx_edma[ATH9K_RX_QUEUE_LP],
			       ah->caps.rx_lp_qdepth);
	ath_rx_edma_init_queue(&sc->rx.rx_edma[ATH9K_RX_QUEUE_HP],
			       ah->caps.rx_hp_qdepth);

	size = sizeof(struct ath_rxbuf) * nbufs;
	bf = devm_kzalloc(sc->dev, size, GFP_KERNEL);
	if (!bf)
		return -ENOMEM;

	INIT_LIST_HEAD(&sc->rx.rxbuf);

	for (i = 0; i < nbufs; i++, bf++) {
		skb = ath_rxbuf_alloc(common, common->rx_bufsize, GFP_KERNEL);
		if (!skb) {
			error = -ENOMEM;
			goto rx_init_fail;
		}

		memset(skb->data, 0, common->rx_bufsize);
		bf->bf_mpdu = skb;

		bf->bf_buf_addr = dma_map_single(sc->dev, skb->data,
						 common->rx_bufsize,
						 DMA_BIDIRECTIONAL);
		if (unlikely(dma_mapping_error(sc->dev,
						bf->bf_buf_addr))) {
				dev_kfree_skb_any(skb);
				bf->bf_mpdu = NULL;
				bf->bf_buf_addr = 0;
				ath_err(common,
					"dma_mapping_error() on RX init\n");
				error = -ENOMEM;
				goto rx_init_fail;
		}

		list_add_tail(&bf->list, &sc->rx.rxbuf);
	}

	return 0;

rx_init_fail:
	ath_rx_edma_cleanup(sc);
	return error;
}

static void ath_edma_start_recv(struct ath_softc *sc)
{
	ath9k_hw_rxena(sc->sc_ah);
	ath_rx_addbuffer_edma(sc, ATH9K_RX_QUEUE_HP);
	ath_rx_addbuffer_edma(sc, ATH9K_RX_QUEUE_LP);
	ath_opmode_init(sc);
	ath9k_hw_startpcureceive(sc->sc_ah, !!(sc->hw->conf.flags & IEEE80211_CONF_OFFCHANNEL));
}

static void ath_edma_stop_recv(struct ath_softc *sc)
{
	ath_rx_remove_buffer(sc, ATH9K_RX_QUEUE_HP);
	ath_rx_remove_buffer(sc, ATH9K_RX_QUEUE_LP);
}

int ath_rx_init(struct ath_softc *sc, int nbufs)
{
	struct ath_common *common = ath9k_hw_common(sc->sc_ah);
	struct sk_buff *skb;
	struct ath_rxbuf *bf;
	int error = 0;

	spin_lock_init(&sc->sc_pcu_lock);

	common->rx_bufsize = IEEE80211_MAX_MPDU_LEN / 2 +
			     sc->sc_ah->caps.rx_status_len;

	if (sc->sc_ah->caps.hw_caps & ATH9K_HW_CAP_EDMA)
		return ath_rx_edma_init(sc, nbufs);

	ath_dbg(common, CONFIG, "cachelsz %u rxbufsize %u\n",
		common->cachelsz, common->rx_bufsize);

	/* Initialize rx descriptors */

	error = ath_descdma_setup(sc, &sc->rx.rxdma, &sc->rx.rxbuf,
				  "rx", nbufs, 1, 0);
	if (error != 0) {
		ath_err(common,
			"failed to allocate rx descriptors: %d\n",
			error);
		goto err;
	}

	list_for_each_entry(bf, &sc->rx.rxbuf, list) {
		skb = ath_rxbuf_alloc(common, common->rx_bufsize,
				      GFP_KERNEL);
		if (skb == NULL) {
			error = -ENOMEM;
			goto err;
		}

		bf->bf_mpdu = skb;
		bf->bf_buf_addr = dma_map_single(sc->dev, skb->data,
						 common->rx_bufsize,
						 DMA_FROM_DEVICE);
		if (unlikely(dma_mapping_error(sc->dev,
					       bf->bf_buf_addr))) {
			dev_kfree_skb_any(skb);
			bf->bf_mpdu = NULL;
			bf->bf_buf_addr = 0;
			ath_err(common,
				"dma_mapping_error() on RX init\n");
			error = -ENOMEM;
			goto err;
		}
	}
	sc->rx.rxlink = NULL;
err:
	if (error)
		ath_rx_cleanup(sc);

	return error;
}

void ath_rx_cleanup(struct ath_softc *sc)
{
	struct ath_hw *ah = sc->sc_ah;
	struct ath_common *common = ath9k_hw_common(ah);
	struct sk_buff *skb;
	struct ath_rxbuf *bf;

	if (sc->sc_ah->caps.hw_caps & ATH9K_HW_CAP_EDMA) {
		ath_rx_edma_cleanup(sc);
		return;
	}

	list_for_each_entry(bf, &sc->rx.rxbuf, list) {
		skb = bf->bf_mpdu;
		if (skb) {
			dma_unmap_single(sc->dev, bf->bf_buf_addr,
					 common->rx_bufsize,
					 DMA_FROM_DEVICE);
			dev_kfree_skb(skb);
			bf->bf_buf_addr = 0;
			bf->bf_mpdu = NULL;
		}
	}
}

/*
 * Calculate the receive filter according to the
 * operating mode and state:
 *
 * o always accept unicast, broadcast, and multicast traffic
 * o maintain current state of phy error reception (the hal
 *   may enable phy error frames for noise immunity work)
 * o probe request frames are accepted only when operating in
 *   hostap, adhoc, or monitor modes
 * o enable promiscuous mode according to the interface state
 * o accept beacons:
 *   - when operating in adhoc mode so the 802.11 layer creates
 *     node table entries for peers,
 *   - when operating in station mode for collecting rssi data when
 *     the station is otherwise quiet, or
 *   - when operating as a repeater so we see repeater-sta beacons
 *   - when scanning
 */

u32 ath_calcrxfilter(struct ath_softc *sc)
{
	u32 rfilt;

	if (config_enabled(CONFIG_ATH9K_TX99))
		return 0;

	rfilt = ATH9K_RX_FILTER_UCAST | ATH9K_RX_FILTER_BCAST
		| ATH9K_RX_FILTER_MCAST;

	/* if operating on a DFS channel, enable radar pulse detection */
	if (sc->hw->conf.radar_enabled)
		rfilt |= ATH9K_RX_FILTER_PHYRADAR | ATH9K_RX_FILTER_PHYERR;

	if (sc->rx.rxfilter & FIF_PROBE_REQ)
		rfilt |= ATH9K_RX_FILTER_PROBEREQ;

	/*
	 * Set promiscuous mode when FIF_PROMISC_IN_BSS is enabled for station
	 * mode interface or when in monitor mode. AP mode does not need this
	 * since it receives all in-BSS frames anyway.
	 */
	if (sc->sc_ah->is_monitoring)
		rfilt |= ATH9K_RX_FILTER_PROM;

	if (sc->rx.rxfilter & FIF_CONTROL)
		rfilt |= ATH9K_RX_FILTER_CONTROL;

	if ((sc->sc_ah->opmode == NL80211_IFTYPE_STATION) &&
	    (sc->nvifs <= 1) &&
	    !(sc->rx.rxfilter & FIF_BCN_PRBRESP_PROMISC))
		rfilt |= ATH9K_RX_FILTER_MYBEACON;
	else
		rfilt |= ATH9K_RX_FILTER_BEACON;

	if ((sc->sc_ah->opmode == NL80211_IFTYPE_AP) ||
	    (sc->rx.rxfilter & FIF_PSPOLL))
		rfilt |= ATH9K_RX_FILTER_PSPOLL;

	if (conf_is_ht(&sc->hw->conf))
		rfilt |= ATH9K_RX_FILTER_COMP_BAR;

	if (sc->nvifs > 1 || (sc->rx.rxfilter & FIF_OTHER_BSS)) {
		/* This is needed for older chips */
		if (sc->sc_ah->hw_version.macVersion <= AR_SREV_VERSION_9160)
			rfilt |= ATH9K_RX_FILTER_PROM;
		rfilt |= ATH9K_RX_FILTER_MCAST_BCAST_ALL;
	}

	if (AR_SREV_9550(sc->sc_ah))
		rfilt |= ATH9K_RX_FILTER_4ADDRESS;

	return rfilt;

}

int ath_startrecv(struct ath_softc *sc)
{
	struct ath_hw *ah = sc->sc_ah;
	struct ath_rxbuf *bf, *tbf;

	if (ah->caps.hw_caps & ATH9K_HW_CAP_EDMA) {
		ath_edma_start_recv(sc);
		return 0;
	}

	if (list_empty(&sc->rx.rxbuf))
		goto start_recv;

	sc->rx.buf_hold = NULL;
	sc->rx.rxlink = NULL;
	list_for_each_entry_safe(bf, tbf, &sc->rx.rxbuf, list) {
		ath_rx_buf_link(sc, bf);
	}

	/* We could have deleted elements so the list may be empty now */
	if (list_empty(&sc->rx.rxbuf))
		goto start_recv;

	bf = list_first_entry(&sc->rx.rxbuf, struct ath_rxbuf, list);
	ath9k_hw_putrxbuf(ah, bf->bf_daddr);
	ath9k_hw_rxena(ah);

start_recv:
	ath_opmode_init(sc);
	ath9k_hw_startpcureceive(ah, !!(sc->hw->conf.flags & IEEE80211_CONF_OFFCHANNEL));

	return 0;
}

static void ath_flushrecv(struct ath_softc *sc)
{
	if (sc->sc_ah->caps.hw_caps & ATH9K_HW_CAP_EDMA)
		ath_rx_tasklet(sc, 1, true);
	ath_rx_tasklet(sc, 1, false);
}

bool ath_stoprecv(struct ath_softc *sc)
{
	struct ath_hw *ah = sc->sc_ah;
	bool stopped, reset = false;

	ath9k_hw_abortpcurecv(ah);
	ath9k_hw_setrxfilter(ah, 0);
	stopped = ath9k_hw_stopdmarecv(ah, &reset);

	ath_flushrecv(sc);

	if (sc->sc_ah->caps.hw_caps & ATH9K_HW_CAP_EDMA)
		ath_edma_stop_recv(sc);
	else
		sc->rx.rxlink = NULL;

	if (!(ah->ah_flags & AH_UNPLUGGED) &&
	    unlikely(!stopped)) {
		ath_err(ath9k_hw_common(sc->sc_ah),
			"Could not stop RX, we could be "
			"confusing the DMA engine when we start RX up\n");
		ATH_DBG_WARN_ON_ONCE(!stopped);
	}
	return stopped && !reset;
}

static bool ath_beacon_dtim_pending_cab(struct sk_buff *skb)
{
	/* Check whether the Beacon frame has DTIM indicating buffered bc/mc */
	struct ieee80211_mgmt *mgmt;
	u8 *pos, *end, id, elen;
	struct ieee80211_tim_ie *tim;

	mgmt = (struct ieee80211_mgmt *)skb->data;
	pos = mgmt->u.beacon.variable;
	end = skb->data + skb->len;

	while (pos + 2 < end) {
		id = *pos++;
		elen = *pos++;
		if (pos + elen > end)
			break;

		if (id == WLAN_EID_TIM) {
			if (elen < sizeof(*tim))
				break;
			tim = (struct ieee80211_tim_ie *) pos;
			if (tim->dtim_count != 0)
				break;
			return tim->bitmap_ctrl & 0x01;
		}

		pos += elen;
	}

	return false;
}

static void ath_rx_ps_beacon(struct ath_softc *sc, struct sk_buff *skb)
{
	struct ath_common *common = ath9k_hw_common(sc->sc_ah);

	if (skb->len < 24 + 8 + 2 + 2)
		return;

	sc->ps_flags &= ~PS_WAIT_FOR_BEACON;

	if (sc->ps_flags & PS_BEACON_SYNC) {
		sc->ps_flags &= ~PS_BEACON_SYNC;
		ath_dbg(common, PS,
			"Reconfigure beacon timers based on synchronized timestamp\n");
		ath9k_set_beacon(sc);
	}

	if (ath_beacon_dtim_pending_cab(skb)) {
		/*
		 * Remain awake waiting for buffered broadcast/multicast
		 * frames. If the last broadcast/multicast frame is not
		 * received properly, the next beacon frame will work as
		 * a backup trigger for returning into NETWORK SLEEP state,
		 * so we are waiting for it as well.
		 */
		ath_dbg(common, PS,
			"Received DTIM beacon indicating buffered broadcast/multicast frame(s)\n");
		sc->ps_flags |= PS_WAIT_FOR_CAB | PS_WAIT_FOR_BEACON;
		return;
	}

	if (sc->ps_flags & PS_WAIT_FOR_CAB) {
		/*
		 * This can happen if a broadcast frame is dropped or the AP
		 * fails to send a frame indicating that all CAB frames have
		 * been delivered.
		 */
		sc->ps_flags &= ~PS_WAIT_FOR_CAB;
		ath_dbg(common, PS, "PS wait for CAB frames timed out\n");
	}
}

static void ath_rx_ps(struct ath_softc *sc, struct sk_buff *skb, bool mybeacon)
{
	struct ieee80211_hdr *hdr;
	struct ath_common *common = ath9k_hw_common(sc->sc_ah);

	hdr = (struct ieee80211_hdr *)skb->data;

	/* Process Beacon and CAB receive in PS state */
	if (((sc->ps_flags & PS_WAIT_FOR_BEACON) || ath9k_check_auto_sleep(sc))
	    && mybeacon) {
		ath_rx_ps_beacon(sc, skb);
	} else if ((sc->ps_flags & PS_WAIT_FOR_CAB) &&
		   (ieee80211_is_data(hdr->frame_control) ||
		    ieee80211_is_action(hdr->frame_control)) &&
		   is_multicast_ether_addr(hdr->addr1) &&
		   !ieee80211_has_moredata(hdr->frame_control)) {
		/*
		 * No more broadcast/multicast frames to be received at this
		 * point.
		 */
		sc->ps_flags &= ~(PS_WAIT_FOR_CAB | PS_WAIT_FOR_BEACON);
		ath_dbg(common, PS,
			"All PS CAB frames received, back to sleep\n");
	} else if ((sc->ps_flags & PS_WAIT_FOR_PSPOLL_DATA) &&
		   !is_multicast_ether_addr(hdr->addr1) &&
		   !ieee80211_has_morefrags(hdr->frame_control)) {
		sc->ps_flags &= ~PS_WAIT_FOR_PSPOLL_DATA;
		ath_dbg(common, PS,
			"Going back to sleep after having received PS-Poll data (0x%lx)\n",
			sc->ps_flags & (PS_WAIT_FOR_BEACON |
					PS_WAIT_FOR_CAB |
					PS_WAIT_FOR_PSPOLL_DATA |
					PS_WAIT_FOR_TX_ACK));
	}
}

static bool ath_edma_get_buffers(struct ath_softc *sc,
				 enum ath9k_rx_qtype qtype,
				 struct ath_rx_status *rs,
				 struct ath_rxbuf **dest)
{
	struct ath_rx_edma *rx_edma = &sc->rx.rx_edma[qtype];
	struct ath_hw *ah = sc->sc_ah;
	struct ath_common *common = ath9k_hw_common(ah);
	struct sk_buff *skb;
	struct ath_rxbuf *bf;
	int ret;

	skb = skb_peek(&rx_edma->rx_fifo);
	if (!skb)
		return false;

	bf = SKB_CB_ATHBUF(skb);
	BUG_ON(!bf);

	dma_sync_single_for_cpu(sc->dev, bf->bf_buf_addr,
				common->rx_bufsize, DMA_FROM_DEVICE);

	ret = ath9k_hw_process_rxdesc_edma(ah, rs, skb->data);
	if (ret == -EINPROGRESS) {
		/*let device gain the buffer again*/
		dma_sync_single_for_device(sc->dev, bf->bf_buf_addr,
				common->rx_bufsize, DMA_FROM_DEVICE);
		return false;
	}

	__skb_unlink(skb, &rx_edma->rx_fifo);
	if (ret == -EINVAL) {
		/* corrupt descriptor, skip this one and the following one */
		list_add_tail(&bf->list, &sc->rx.rxbuf);
		ath_rx_edma_buf_link(sc, qtype);

		skb = skb_peek(&rx_edma->rx_fifo);
		if (skb) {
			bf = SKB_CB_ATHBUF(skb);
			BUG_ON(!bf);

			__skb_unlink(skb, &rx_edma->rx_fifo);
			list_add_tail(&bf->list, &sc->rx.rxbuf);
			ath_rx_edma_buf_link(sc, qtype);
		}

		bf = NULL;
	}

	*dest = bf;
	return true;
}

static struct ath_rxbuf *ath_edma_get_next_rx_buf(struct ath_softc *sc,
						struct ath_rx_status *rs,
						enum ath9k_rx_qtype qtype)
{
	struct ath_rxbuf *bf = NULL;

	while (ath_edma_get_buffers(sc, qtype, rs, &bf)) {
		if (!bf)
			continue;

		return bf;
	}
	return NULL;
}

static struct ath_rxbuf *ath_get_next_rx_buf(struct ath_softc *sc,
					   struct ath_rx_status *rs)
{
	struct ath_hw *ah = sc->sc_ah;
	struct ath_common *common = ath9k_hw_common(ah);
	struct ath_desc *ds;
	struct ath_rxbuf *bf;
	int ret;

	if (list_empty(&sc->rx.rxbuf)) {
		sc->rx.rxlink = NULL;
		return NULL;
	}

<<<<<<< HEAD
	bf = list_first_entry(&sc->rx.rxbuf, struct ath_buf, list);
=======
	bf = list_first_entry(&sc->rx.rxbuf, struct ath_rxbuf, list);
>>>>>>> d8ec26d7
	if (bf == sc->rx.buf_hold)
		return NULL;

	ds = bf->bf_desc;

	/*
	 * Must provide the virtual address of the current
	 * descriptor, the physical address, and the virtual
	 * address of the next descriptor in the h/w chain.
	 * This allows the HAL to look ahead to see if the
	 * hardware is done with a descriptor by checking the
	 * done bit in the following descriptor and the address
	 * of the current descriptor the DMA engine is working
	 * on.  All this is necessary because of our use of
	 * a self-linked list to avoid rx overruns.
	 */
	ret = ath9k_hw_rxprocdesc(ah, ds, rs);
	if (ret == -EINPROGRESS) {
		struct ath_rx_status trs;
		struct ath_rxbuf *tbf;
		struct ath_desc *tds;

		memset(&trs, 0, sizeof(trs));
		if (list_is_last(&bf->list, &sc->rx.rxbuf)) {
			sc->rx.rxlink = NULL;
			return NULL;
		}

		tbf = list_entry(bf->list.next, struct ath_rxbuf, list);

		/*
		 * On some hardware the descriptor status words could
		 * get corrupted, including the done bit. Because of
		 * this, check if the next descriptor's done bit is
		 * set or not.
		 *
		 * If the next descriptor's done bit is set, the current
		 * descriptor has been corrupted. Force s/w to discard
		 * this descriptor and continue...
		 */

		tds = tbf->bf_desc;
		ret = ath9k_hw_rxprocdesc(ah, tds, &trs);
		if (ret == -EINPROGRESS)
			return NULL;

		/*
		 * mark descriptor as zero-length and set the 'more'
		 * flag to ensure that both buffers get discarded
		 */
		rs->rs_datalen = 0;
		rs->rs_more = true;
	}

	list_del(&bf->list);
	if (!bf->bf_mpdu)
		return bf;

	/*
	 * Synchronize the DMA transfer with CPU before
	 * 1. accessing the frame
	 * 2. requeueing the same buffer to h/w
	 */
	dma_sync_single_for_cpu(sc->dev, bf->bf_buf_addr,
			common->rx_bufsize,
			DMA_FROM_DEVICE);

	return bf;
}

/* Assumes you've already done the endian to CPU conversion */
static bool ath9k_rx_accept(struct ath_common *common,
			    struct ieee80211_hdr *hdr,
			    struct ieee80211_rx_status *rxs,
			    struct ath_rx_status *rx_stats,
			    bool *decrypt_error)
{
	struct ath_softc *sc = (struct ath_softc *) common->priv;
	bool is_mc, is_valid_tkip, strip_mic, mic_error;
	struct ath_hw *ah = common->ah;
	__le16 fc;

	fc = hdr->frame_control;

	is_mc = !!is_multicast_ether_addr(hdr->addr1);
	is_valid_tkip = rx_stats->rs_keyix != ATH9K_RXKEYIX_INVALID &&
		test_bit(rx_stats->rs_keyix, common->tkip_keymap);
	strip_mic = is_valid_tkip && ieee80211_is_data(fc) &&
		ieee80211_has_protected(fc) &&
		!(rx_stats->rs_status &
		(ATH9K_RXERR_DECRYPT | ATH9K_RXERR_CRC | ATH9K_RXERR_MIC |
		 ATH9K_RXERR_KEYMISS));

	/*
	 * Key miss events are only relevant for pairwise keys where the
	 * descriptor does contain a valid key index. This has been observed
	 * mostly with CCMP encryption.
	 */
	if (rx_stats->rs_keyix == ATH9K_RXKEYIX_INVALID ||
	    !test_bit(rx_stats->rs_keyix, common->ccmp_keymap))
		rx_stats->rs_status &= ~ATH9K_RXERR_KEYMISS;

	mic_error = is_valid_tkip && !ieee80211_is_ctl(fc) &&
		!ieee80211_has_morefrags(fc) &&
		!(le16_to_cpu(hdr->seq_ctrl) & IEEE80211_SCTL_FRAG) &&
		(rx_stats->rs_status & ATH9K_RXERR_MIC);

	/*
	 * The rx_stats->rs_status will not be set until the end of the
	 * chained descriptors so it can be ignored if rs_more is set. The
	 * rs_more will be false at the last element of the chained
	 * descriptors.
	 */
	if (rx_stats->rs_status != 0) {
		u8 status_mask;

		if (rx_stats->rs_status & ATH9K_RXERR_CRC) {
			rxs->flag |= RX_FLAG_FAILED_FCS_CRC;
			mic_error = false;
		}

		if ((rx_stats->rs_status & ATH9K_RXERR_DECRYPT) ||
		    (!is_mc && (rx_stats->rs_status & ATH9K_RXERR_KEYMISS))) {
			*decrypt_error = true;
			mic_error = false;
		}

		/*
		 * Reject error frames with the exception of
		 * decryption and MIC failures. For monitor mode,
		 * we also ignore the CRC error.
		 */
		status_mask = ATH9K_RXERR_DECRYPT | ATH9K_RXERR_MIC |
			      ATH9K_RXERR_KEYMISS;

		if (ah->is_monitoring && (sc->rx.rxfilter & FIF_FCSFAIL))
			status_mask |= ATH9K_RXERR_CRC;

		if (rx_stats->rs_status & ~status_mask)
			return false;
	}

	/*
	 * For unicast frames the MIC error bit can have false positives,
	 * so all MIC error reports need to be validated in software.
	 * False negatives are not common, so skip software verification
	 * if the hardware considers the MIC valid.
	 */
	if (strip_mic)
		rxs->flag |= RX_FLAG_MMIC_STRIPPED;
	else if (is_mc && mic_error)
		rxs->flag |= RX_FLAG_MMIC_ERROR;

	return true;
}

static int ath9k_process_rate(struct ath_common *common,
			      struct ieee80211_hw *hw,
			      struct ath_rx_status *rx_stats,
			      struct ieee80211_rx_status *rxs)
{
	struct ieee80211_supported_band *sband;
	enum ieee80211_band band;
	unsigned int i = 0;
	struct ath_softc __maybe_unused *sc = common->priv;

	band = hw->conf.chandef.chan->band;
	sband = hw->wiphy->bands[band];

	switch (hw->conf.chandef.width) {
	case NL80211_CHAN_WIDTH_5:
		rxs->flag |= RX_FLAG_5MHZ;
		break;
	case NL80211_CHAN_WIDTH_10:
		rxs->flag |= RX_FLAG_10MHZ;
		break;
	default:
		break;
	}

	if (rx_stats->rs_rate & 0x80) {
		/* HT rate */
		rxs->flag |= RX_FLAG_HT;
		rxs->flag |= rx_stats->flag;
		rxs->rate_idx = rx_stats->rs_rate & 0x7f;
		return 0;
	}

	for (i = 0; i < sband->n_bitrates; i++) {
		if (sband->bitrates[i].hw_value == rx_stats->rs_rate) {
			rxs->rate_idx = i;
			return 0;
		}
		if (sband->bitrates[i].hw_value_short == rx_stats->rs_rate) {
			rxs->flag |= RX_FLAG_SHORTPRE;
			rxs->rate_idx = i;
			return 0;
		}
	}

	/*
	 * No valid hardware bitrate found -- we should not get here
	 * because hardware has already validated this frame as OK.
	 */
	ath_dbg(common, ANY,
		"unsupported hw bitrate detected 0x%02x using 1 Mbit\n",
		rx_stats->rs_rate);
	RX_STAT_INC(rx_rate_err);
	return -EINVAL;
}

static void ath9k_process_rssi(struct ath_common *common,
			       struct ieee80211_hw *hw,
			       struct ath_rx_status *rx_stats,
			       struct ieee80211_rx_status *rxs)
{
	struct ath_softc *sc = hw->priv;
	struct ath_hw *ah = common->ah;
	int last_rssi;
	int rssi = rx_stats->rs_rssi;

	/*
	 * RSSI is not available for subframes in an A-MPDU.
	 */
	if (rx_stats->rs_moreaggr) {
		rxs->flag |= RX_FLAG_NO_SIGNAL_VAL;
<<<<<<< HEAD
		return;
	}

	/*
	 * Check if the RSSI for the last subframe in an A-MPDU
	 * or an unaggregated frame is valid.
	 */
	if (rx_stats->rs_rssi == ATH9K_RSSI_BAD) {
		rxs->flag |= RX_FLAG_NO_SIGNAL_VAL;
		return;
	}

	/*
	 * Update Beacon RSSI, this is used by ANI.
	 */
	if (rx_stats->is_mybeacon &&
	    ((ah->opmode == NL80211_IFTYPE_STATION) ||
	     (ah->opmode == NL80211_IFTYPE_ADHOC))) {
		ATH_RSSI_LPF(sc->last_rssi, rx_stats->rs_rssi);
		last_rssi = sc->last_rssi;

		if (likely(last_rssi != ATH_RSSI_DUMMY_MARKER))
			rssi = ATH_EP_RND(last_rssi, ATH_RSSI_EP_MULTIPLIER);
		if (rssi < 0)
			rssi = 0;

		ah->stats.avgbrssi = rssi;
	}

	rxs->signal = ah->noise + rx_stats->rs_rssi;
=======
		return;
	}

	/*
	 * Check if the RSSI for the last subframe in an A-MPDU
	 * or an unaggregated frame is valid.
	 */
	if (rx_stats->rs_rssi == ATH9K_RSSI_BAD) {
		rxs->flag |= RX_FLAG_NO_SIGNAL_VAL;
		return;
	}

	/*
	 * Update Beacon RSSI, this is used by ANI.
	 */
	if (rx_stats->is_mybeacon &&
	    ((ah->opmode == NL80211_IFTYPE_STATION) ||
	     (ah->opmode == NL80211_IFTYPE_ADHOC))) {
		ATH_RSSI_LPF(sc->last_rssi, rx_stats->rs_rssi);
		last_rssi = sc->last_rssi;

		if (likely(last_rssi != ATH_RSSI_DUMMY_MARKER))
			rssi = ATH_EP_RND(last_rssi, ATH_RSSI_EP_MULTIPLIER);
		if (rssi < 0)
			rssi = 0;

		ah->stats.avgbrssi = rssi;
	}

	rxs->signal = ah->noise + rx_stats->rs_rssi;
}

static void ath9k_process_tsf(struct ath_rx_status *rs,
			      struct ieee80211_rx_status *rxs,
			      u64 tsf)
{
	u32 tsf_lower = tsf & 0xffffffff;

	rxs->mactime = (tsf & ~0xffffffffULL) | rs->rs_tstamp;
	if (rs->rs_tstamp > tsf_lower &&
	    unlikely(rs->rs_tstamp - tsf_lower > 0x10000000))
		rxs->mactime -= 0x100000000ULL;

	if (rs->rs_tstamp < tsf_lower &&
	    unlikely(tsf_lower - rs->rs_tstamp > 0x10000000))
		rxs->mactime += 0x100000000ULL;
}

#ifdef CONFIG_ATH9K_DEBUGFS
static s8 fix_rssi_inv_only(u8 rssi_val)
{
	if (rssi_val == 128)
		rssi_val = 0;
	return (s8) rssi_val;
}
#endif

/* returns 1 if this was a spectral frame, even if not handled. */
static int ath_process_fft(struct ath_softc *sc, struct ieee80211_hdr *hdr,
			   struct ath_rx_status *rs, u64 tsf)
{
#ifdef CONFIG_ATH9K_DEBUGFS
	struct ath_hw *ah = sc->sc_ah;
	u8 num_bins, *bins, *vdata = (u8 *)hdr;
	struct fft_sample_ht20 fft_sample_20;
	struct fft_sample_ht20_40 fft_sample_40;
	struct fft_sample_tlv *tlv;
	struct ath_radar_info *radar_info;
	int len = rs->rs_datalen;
	int dc_pos;
	u16 fft_len, length, freq = ah->curchan->chan->center_freq;
	enum nl80211_channel_type chan_type;

	/* AR9280 and before report via ATH9K_PHYERR_RADAR, AR93xx and newer
	 * via ATH9K_PHYERR_SPECTRAL. Haven't seen ATH9K_PHYERR_FALSE_RADAR_EXT
	 * yet, but this is supposed to be possible as well.
	 */
	if (rs->rs_phyerr != ATH9K_PHYERR_RADAR &&
	    rs->rs_phyerr != ATH9K_PHYERR_FALSE_RADAR_EXT &&
	    rs->rs_phyerr != ATH9K_PHYERR_SPECTRAL)
		return 0;

	/* check if spectral scan bit is set. This does not have to be checked
	 * if received through a SPECTRAL phy error, but shouldn't hurt.
	 */
	radar_info = ((struct ath_radar_info *)&vdata[len]) - 1;
	if (!(radar_info->pulse_bw_info & SPECTRAL_SCAN_BITMASK))
		return 0;

	chan_type = cfg80211_get_chandef_type(&sc->hw->conf.chandef);
	if ((chan_type == NL80211_CHAN_HT40MINUS) ||
	    (chan_type == NL80211_CHAN_HT40PLUS)) {
		fft_len = SPECTRAL_HT20_40_TOTAL_DATA_LEN;
		num_bins = SPECTRAL_HT20_40_NUM_BINS;
		bins = (u8 *)fft_sample_40.data;
	} else {
		fft_len = SPECTRAL_HT20_TOTAL_DATA_LEN;
		num_bins = SPECTRAL_HT20_NUM_BINS;
		bins = (u8 *)fft_sample_20.data;
	}

	/* Variation in the data length is possible and will be fixed later */
	if ((len > fft_len + 2) || (len < fft_len - 1))
		return 1;

	switch (len - fft_len) {
	case 0:
		/* length correct, nothing to do. */
		memcpy(bins, vdata, num_bins);
		break;
	case -1:
		/* first byte missing, duplicate it. */
		memcpy(&bins[1], vdata, num_bins - 1);
		bins[0] = vdata[0];
		break;
	case 2:
		/* MAC added 2 extra bytes at bin 30 and 32, remove them. */
		memcpy(bins, vdata, 30);
		bins[30] = vdata[31];
		memcpy(&bins[31], &vdata[33], num_bins - 31);
		break;
	case 1:
		/* MAC added 2 extra bytes AND first byte is missing. */
		bins[0] = vdata[0];
		memcpy(&bins[1], vdata, 30);
		bins[31] = vdata[31];
		memcpy(&bins[32], &vdata[33], num_bins - 32);
		break;
	default:
		return 1;
	}

	/* DC value (value in the middle) is the blind spot of the spectral
	 * sample and invalid, interpolate it.
	 */
	dc_pos = num_bins / 2;
	bins[dc_pos] = (bins[dc_pos + 1] + bins[dc_pos - 1]) / 2;

	if ((chan_type == NL80211_CHAN_HT40MINUS) ||
	    (chan_type == NL80211_CHAN_HT40PLUS)) {
		s8 lower_rssi, upper_rssi;
		s16 ext_nf;
		u8 lower_max_index, upper_max_index;
		u8 lower_bitmap_w, upper_bitmap_w;
		u16 lower_mag, upper_mag;
		struct ath9k_hw_cal_data *caldata = ah->caldata;
		struct ath_ht20_40_mag_info *mag_info;

		if (caldata)
			ext_nf = ath9k_hw_getchan_noise(ah, ah->curchan,
					caldata->nfCalHist[3].privNF);
		else
			ext_nf = ATH_DEFAULT_NOISE_FLOOR;

		length = sizeof(fft_sample_40) - sizeof(struct fft_sample_tlv);
		fft_sample_40.tlv.type = ATH_FFT_SAMPLE_HT20_40;
		fft_sample_40.tlv.length = __cpu_to_be16(length);
		fft_sample_40.freq = __cpu_to_be16(freq);
		fft_sample_40.channel_type = chan_type;

		if (chan_type == NL80211_CHAN_HT40PLUS) {
			lower_rssi = fix_rssi_inv_only(rs->rs_rssi_ctl0);
			upper_rssi = fix_rssi_inv_only(rs->rs_rssi_ext0);

			fft_sample_40.lower_noise = ah->noise;
			fft_sample_40.upper_noise = ext_nf;
		} else {
			lower_rssi = fix_rssi_inv_only(rs->rs_rssi_ext0);
			upper_rssi = fix_rssi_inv_only(rs->rs_rssi_ctl0);

			fft_sample_40.lower_noise = ext_nf;
			fft_sample_40.upper_noise = ah->noise;
		}
		fft_sample_40.lower_rssi = lower_rssi;
		fft_sample_40.upper_rssi = upper_rssi;

		mag_info = ((struct ath_ht20_40_mag_info *)radar_info) - 1;
		lower_mag = spectral_max_magnitude(mag_info->lower_bins);
		upper_mag = spectral_max_magnitude(mag_info->upper_bins);
		fft_sample_40.lower_max_magnitude = __cpu_to_be16(lower_mag);
		fft_sample_40.upper_max_magnitude = __cpu_to_be16(upper_mag);
		lower_max_index = spectral_max_index(mag_info->lower_bins);
		upper_max_index = spectral_max_index(mag_info->upper_bins);
		fft_sample_40.lower_max_index = lower_max_index;
		fft_sample_40.upper_max_index = upper_max_index;
		lower_bitmap_w = spectral_bitmap_weight(mag_info->lower_bins);
		upper_bitmap_w = spectral_bitmap_weight(mag_info->upper_bins);
		fft_sample_40.lower_bitmap_weight = lower_bitmap_w;
		fft_sample_40.upper_bitmap_weight = upper_bitmap_w;
		fft_sample_40.max_exp = mag_info->max_exp & 0xf;

		fft_sample_40.tsf = __cpu_to_be64(tsf);

		tlv = (struct fft_sample_tlv *)&fft_sample_40;
	} else {
		u8 max_index, bitmap_w;
		u16 magnitude;
		struct ath_ht20_mag_info *mag_info;

		length = sizeof(fft_sample_20) - sizeof(struct fft_sample_tlv);
		fft_sample_20.tlv.type = ATH_FFT_SAMPLE_HT20;
		fft_sample_20.tlv.length = __cpu_to_be16(length);
		fft_sample_20.freq = __cpu_to_be16(freq);

		fft_sample_20.rssi = fix_rssi_inv_only(rs->rs_rssi_ctl0);
		fft_sample_20.noise = ah->noise;

		mag_info = ((struct ath_ht20_mag_info *)radar_info) - 1;
		magnitude = spectral_max_magnitude(mag_info->all_bins);
		fft_sample_20.max_magnitude = __cpu_to_be16(magnitude);
		max_index = spectral_max_index(mag_info->all_bins);
		fft_sample_20.max_index = max_index;
		bitmap_w = spectral_bitmap_weight(mag_info->all_bins);
		fft_sample_20.bitmap_weight = bitmap_w;
		fft_sample_20.max_exp = mag_info->max_exp & 0xf;

		fft_sample_20.tsf = __cpu_to_be64(tsf);

		tlv = (struct fft_sample_tlv *)&fft_sample_20;
	}

	ath_debug_send_fft_sample(sc, tlv);
	return 1;
#else
	return 0;
#endif
}

static bool ath9k_is_mybeacon(struct ath_softc *sc, struct ieee80211_hdr *hdr)
{
	struct ath_hw *ah = sc->sc_ah;
	struct ath_common *common = ath9k_hw_common(ah);

	if (ieee80211_is_beacon(hdr->frame_control)) {
		RX_STAT_INC(rx_beacons);
		if (!is_zero_ether_addr(common->curbssid) &&
		    ether_addr_equal(hdr->addr3, common->curbssid))
			return true;
	}

	return false;
}

/*
 * For Decrypt or Demic errors, we only mark packet status here and always push
 * up the frame up to let mac80211 handle the actual error case, be it no
 * decryption key or real decryption error. This let us keep statistics there.
 */
static int ath9k_rx_skb_preprocess(struct ath_softc *sc,
				   struct sk_buff *skb,
				   struct ath_rx_status *rx_stats,
				   struct ieee80211_rx_status *rx_status,
				   bool *decrypt_error, u64 tsf)
{
	struct ieee80211_hw *hw = sc->hw;
	struct ath_hw *ah = sc->sc_ah;
	struct ath_common *common = ath9k_hw_common(ah);
	struct ieee80211_hdr *hdr;
	bool discard_current = sc->rx.discard_next;
	int ret = 0;

	/*
	 * Discard corrupt descriptors which are marked in
	 * ath_get_next_rx_buf().
	 */
	sc->rx.discard_next = rx_stats->rs_more;
	if (discard_current)
		return -EINVAL;

	/*
	 * Discard zero-length packets.
	 */
	if (!rx_stats->rs_datalen) {
		RX_STAT_INC(rx_len_err);
		return -EINVAL;
	}

        /*
         * rs_status follows rs_datalen so if rs_datalen is too large
         * we can take a hint that hardware corrupted it, so ignore
         * those frames.
         */
	if (rx_stats->rs_datalen > (common->rx_bufsize - ah->caps.rx_status_len)) {
		RX_STAT_INC(rx_len_err);
		return -EINVAL;
	}

	/* Only use status info from the last fragment */
	if (rx_stats->rs_more)
		return 0;

	/*
	 * Return immediately if the RX descriptor has been marked
	 * as corrupt based on the various error bits.
	 *
	 * This is different from the other corrupt descriptor
	 * condition handled above.
	 */
	if (rx_stats->rs_status & ATH9K_RXERR_CORRUPT_DESC) {
		ret = -EINVAL;
		goto exit;
	}

	hdr = (struct ieee80211_hdr *) (skb->data + ah->caps.rx_status_len);

	ath9k_process_tsf(rx_stats, rx_status, tsf);
	ath_debug_stat_rx(sc, rx_stats);

	/*
	 * Process PHY errors and return so that the packet
	 * can be dropped.
	 */
	if (rx_stats->rs_status & ATH9K_RXERR_PHY) {
		ath9k_dfs_process_phyerr(sc, hdr, rx_stats, rx_status->mactime);
		if (ath_process_fft(sc, hdr, rx_stats, rx_status->mactime))
			RX_STAT_INC(rx_spectral);

		ret = -EINVAL;
		goto exit;
	}

	/*
	 * everything but the rate is checked here, the rate check is done
	 * separately to avoid doing two lookups for a rate for each frame.
	 */
	if (!ath9k_rx_accept(common, hdr, rx_status, rx_stats, decrypt_error)) {
		ret = -EINVAL;
		goto exit;
	}

	rx_stats->is_mybeacon = ath9k_is_mybeacon(sc, hdr);
	if (rx_stats->is_mybeacon) {
		sc->hw_busy_count = 0;
		ath_start_rx_poll(sc, 3);
	}

	if (ath9k_process_rate(common, hw, rx_stats, rx_status)) {
		ret =-EINVAL;
		goto exit;
	}

	ath9k_process_rssi(common, hw, rx_stats, rx_status);

	rx_status->band = hw->conf.chandef.chan->band;
	rx_status->freq = hw->conf.chandef.chan->center_freq;
	rx_status->antenna = rx_stats->rs_antenna;
	rx_status->flag |= RX_FLAG_MACTIME_END;

#ifdef CONFIG_ATH9K_BTCOEX_SUPPORT
	if (ieee80211_is_data_present(hdr->frame_control) &&
	    !ieee80211_is_qos_nullfunc(hdr->frame_control))
		sc->rx.num_pkts++;
#endif

exit:
	sc->rx.discard_next = false;
	return ret;
>>>>>>> d8ec26d7
}

static void ath9k_process_tsf(struct ath_rx_status *rs,
			      struct ieee80211_rx_status *rxs,
			      u64 tsf)
{
	u32 tsf_lower = tsf & 0xffffffff;

	rxs->mactime = (tsf & ~0xffffffffULL) | rs->rs_tstamp;
	if (rs->rs_tstamp > tsf_lower &&
	    unlikely(rs->rs_tstamp - tsf_lower > 0x10000000))
		rxs->mactime -= 0x100000000ULL;

	if (rs->rs_tstamp < tsf_lower &&
	    unlikely(tsf_lower - rs->rs_tstamp > 0x10000000))
		rxs->mactime += 0x100000000ULL;
}

/*
 * Run the LNA combining algorithm only in these cases:
 *
 * Standalone WLAN cards with both LNA/Antenna diversity
 * enabled in the EEPROM.
 *
 * WLAN+BT cards which are in the supported card list
 * in ath_pci_id_table and the user has loaded the
 * driver with "bt_ant_diversity" set to true.
 */
static void ath9k_antenna_check(struct ath_softc *sc,
				struct ath_rx_status *rs)
{
	struct ath_hw *ah = sc->sc_ah;
	struct ath9k_hw_capabilities *pCap = &ah->caps;
	struct ath_common *common = ath9k_hw_common(ah);

	if (!(ah->caps.hw_caps & ATH9K_HW_CAP_ANT_DIV_COMB))
		return;

	/*
	 * Change the default rx antenna if rx diversity
	 * chooses the other antenna 3 times in a row.
	 */
	if (sc->rx.defant != rs->rs_antenna) {
		if (++sc->rx.rxotherant >= 3)
			ath_setdefantenna(sc, rs->rs_antenna);
	} else {
		sc->rx.rxotherant = 0;
	}

	if (pCap->hw_caps & ATH9K_HW_CAP_BT_ANT_DIV) {
		if (common->bt_ant_diversity)
			ath_ant_comb_scan(sc, rs);
	} else {
		ath_ant_comb_scan(sc, rs);
	}
}

static bool ath9k_is_mybeacon(struct ath_softc *sc, struct ieee80211_hdr *hdr)
{
	struct ath_hw *ah = sc->sc_ah;
	struct ath_common *common = ath9k_hw_common(ah);

	if (ieee80211_is_beacon(hdr->frame_control)) {
		RX_STAT_INC(rx_beacons);
		if (!is_zero_ether_addr(common->curbssid) &&
		    ether_addr_equal(hdr->addr3, common->curbssid))
			return true;
	}

	return false;
}

/*
 * For Decrypt or Demic errors, we only mark packet status here and always push
 * up the frame up to let mac80211 handle the actual error case, be it no
 * decryption key or real decryption error. This let us keep statistics there.
 */
static int ath9k_rx_skb_preprocess(struct ath_softc *sc,
				   struct sk_buff *skb,
				   struct ath_rx_status *rx_stats,
				   struct ieee80211_rx_status *rx_status,
				   bool *decrypt_error, u64 tsf)
{
	struct ieee80211_hw *hw = sc->hw;
	struct ath_hw *ah = sc->sc_ah;
	struct ath_common *common = ath9k_hw_common(ah);
	struct ieee80211_hdr *hdr;
	bool discard_current = sc->rx.discard_next;
	int ret = 0;

	/*
	 * Discard corrupt descriptors which are marked in
	 * ath_get_next_rx_buf().
	 */
	sc->rx.discard_next = rx_stats->rs_more;
	if (discard_current)
		return -EINVAL;

	/*
	 * Discard zero-length packets.
	 */
	if (!rx_stats->rs_datalen) {
		RX_STAT_INC(rx_len_err);
		return -EINVAL;
	}

        /*
         * rs_status follows rs_datalen so if rs_datalen is too large
         * we can take a hint that hardware corrupted it, so ignore
         * those frames.
         */
	if (rx_stats->rs_datalen > (common->rx_bufsize - ah->caps.rx_status_len)) {
		RX_STAT_INC(rx_len_err);
		return -EINVAL;
	}

	/* Only use status info from the last fragment */
	if (rx_stats->rs_more)
		return 0;

	/*
	 * Return immediately if the RX descriptor has been marked
	 * as corrupt based on the various error bits.
	 *
	 * This is different from the other corrupt descriptor
	 * condition handled above.
	 */
	if (rx_stats->rs_status & ATH9K_RXERR_CORRUPT_DESC) {
		ret = -EINVAL;
		goto exit;
	}

	hdr = (struct ieee80211_hdr *) (skb->data + ah->caps.rx_status_len);

	ath9k_process_tsf(rx_stats, rx_status, tsf);
	ath_debug_stat_rx(sc, rx_stats);

	/*
	 * Process PHY errors and return so that the packet
	 * can be dropped.
	 */
	if (rx_stats->rs_status & ATH9K_RXERR_PHY) {
		ath9k_dfs_process_phyerr(sc, hdr, rx_stats, rx_status->mactime);
		if (ath_process_fft(sc, hdr, rx_stats, rx_status->mactime))
			RX_STAT_INC(rx_spectral);

		ret = -EINVAL;
		goto exit;
	}

	/*
	 * everything but the rate is checked here, the rate check is done
	 * separately to avoid doing two lookups for a rate for each frame.
	 */
	if (!ath9k_rx_accept(common, hdr, rx_status, rx_stats, decrypt_error)) {
		ret = -EINVAL;
		goto exit;
	}

	rx_stats->is_mybeacon = ath9k_is_mybeacon(sc, hdr);
	if (rx_stats->is_mybeacon) {
		sc->hw_busy_count = 0;
		ath_start_rx_poll(sc, 3);
	}

	if (ath9k_process_rate(common, hw, rx_stats, rx_status)) {
		ret =-EINVAL;
		goto exit;
	}

	ath9k_process_rssi(common, hw, rx_stats, rx_status);

	rx_status->band = hw->conf.chandef.chan->band;
	rx_status->freq = hw->conf.chandef.chan->center_freq;
	rx_status->antenna = rx_stats->rs_antenna;
	rx_status->flag |= RX_FLAG_MACTIME_END;

#ifdef CONFIG_ATH9K_BTCOEX_SUPPORT
	if (ieee80211_is_data_present(hdr->frame_control) &&
	    !ieee80211_is_qos_nullfunc(hdr->frame_control))
		sc->rx.num_pkts++;
#endif

exit:
	sc->rx.discard_next = false;
	return ret;
}

static void ath9k_rx_skb_postprocess(struct ath_common *common,
				     struct sk_buff *skb,
				     struct ath_rx_status *rx_stats,
				     struct ieee80211_rx_status *rxs,
				     bool decrypt_error)
{
	struct ath_hw *ah = common->ah;
	struct ieee80211_hdr *hdr;
	int hdrlen, padpos, padsize;
	u8 keyix;
	__le16 fc;

	/* see if any padding is done by the hw and remove it */
	hdr = (struct ieee80211_hdr *) skb->data;
	hdrlen = ieee80211_get_hdrlen_from_skb(skb);
	fc = hdr->frame_control;
	padpos = ieee80211_hdrlen(fc);

	/* The MAC header is padded to have 32-bit boundary if the
	 * packet payload is non-zero. The general calculation for
	 * padsize would take into account odd header lengths:
	 * padsize = (4 - padpos % 4) % 4; However, since only
	 * even-length headers are used, padding can only be 0 or 2
	 * bytes and we can optimize this a bit. In addition, we must
	 * not try to remove padding from short control frames that do
	 * not have payload. */
	padsize = padpos & 3;
	if (padsize && skb->len>=padpos+padsize+FCS_LEN) {
		memmove(skb->data + padsize, skb->data, padpos);
		skb_pull(skb, padsize);
	}

	keyix = rx_stats->rs_keyix;

	if (!(keyix == ATH9K_RXKEYIX_INVALID) && !decrypt_error &&
	    ieee80211_has_protected(fc)) {
		rxs->flag |= RX_FLAG_DECRYPTED;
	} else if (ieee80211_has_protected(fc)
		   && !decrypt_error && skb->len >= hdrlen + 4) {
		keyix = skb->data[hdrlen + 3] >> 6;

		if (test_bit(keyix, common->keymap))
			rxs->flag |= RX_FLAG_DECRYPTED;
	}
	if (ah->sw_mgmt_crypto &&
	    (rxs->flag & RX_FLAG_DECRYPTED) &&
	    ieee80211_is_mgmt(fc))
		/* Use software decrypt for management frames. */
		rxs->flag &= ~RX_FLAG_DECRYPTED;
}

/*
 * Run the LNA combining algorithm only in these cases:
 *
 * Standalone WLAN cards with both LNA/Antenna diversity
 * enabled in the EEPROM.
 *
 * WLAN+BT cards which are in the supported card list
 * in ath_pci_id_table and the user has loaded the
 * driver with "bt_ant_diversity" set to true.
 */
static void ath9k_antenna_check(struct ath_softc *sc,
				struct ath_rx_status *rs)
{
	struct ath_hw *ah = sc->sc_ah;
	struct ath9k_hw_capabilities *pCap = &ah->caps;
	struct ath_common *common = ath9k_hw_common(ah);

	if (!(ah->caps.hw_caps & ATH9K_HW_CAP_ANT_DIV_COMB))
		return;

	/*
	 * Change the default rx antenna if rx diversity
	 * chooses the other antenna 3 times in a row.
	 */
	if (sc->rx.defant != rs->rs_antenna) {
		if (++sc->rx.rxotherant >= 3)
			ath_setdefantenna(sc, rs->rs_antenna);
	} else {
		sc->rx.rxotherant = 0;
	}

	if (pCap->hw_caps & ATH9K_HW_CAP_BT_ANT_DIV) {
		if (common->bt_ant_diversity)
			ath_ant_comb_scan(sc, rs);
	} else {
		ath_ant_comb_scan(sc, rs);
	}
}

static void ath9k_apply_ampdu_details(struct ath_softc *sc,
	struct ath_rx_status *rs, struct ieee80211_rx_status *rxs)
{
	if (rs->rs_isaggr) {
		rxs->flag |= RX_FLAG_AMPDU_DETAILS | RX_FLAG_AMPDU_LAST_KNOWN;

		rxs->ampdu_reference = sc->rx.ampdu_ref;

		if (!rs->rs_moreaggr) {
			rxs->flag |= RX_FLAG_AMPDU_IS_LAST;
			sc->rx.ampdu_ref++;
		}

		if (rs->rs_flags & ATH9K_RX_DELIM_CRC_PRE)
			rxs->flag |= RX_FLAG_AMPDU_DELIM_CRC_ERROR;
	}
}

int ath_rx_tasklet(struct ath_softc *sc, int flush, bool hp)
{
	struct ath_rxbuf *bf;
	struct sk_buff *skb = NULL, *requeue_skb, *hdr_skb;
	struct ieee80211_rx_status *rxs;
	struct ath_hw *ah = sc->sc_ah;
	struct ath_common *common = ath9k_hw_common(ah);
	struct ieee80211_hw *hw = sc->hw;
	int retval;
	struct ath_rx_status rs;
	enum ath9k_rx_qtype qtype;
	bool edma = !!(ah->caps.hw_caps & ATH9K_HW_CAP_EDMA);
	int dma_type;
	u64 tsf = 0;
	unsigned long flags;
	dma_addr_t new_buf_addr;

	if (edma)
		dma_type = DMA_BIDIRECTIONAL;
	else
		dma_type = DMA_FROM_DEVICE;

	qtype = hp ? ATH9K_RX_QUEUE_HP : ATH9K_RX_QUEUE_LP;

	tsf = ath9k_hw_gettsf64(ah);

	do {
		bool decrypt_error = false;

		memset(&rs, 0, sizeof(rs));
		if (edma)
			bf = ath_edma_get_next_rx_buf(sc, &rs, qtype);
		else
			bf = ath_get_next_rx_buf(sc, &rs);

		if (!bf)
			break;

		skb = bf->bf_mpdu;
		if (!skb)
			continue;

		/*
		 * Take frame header from the first fragment and RX status from
		 * the last one.
		 */
		if (sc->rx.frag)
			hdr_skb = sc->rx.frag;
		else
			hdr_skb = skb;

		rxs = IEEE80211_SKB_RXCB(hdr_skb);
		memset(rxs, 0, sizeof(struct ieee80211_rx_status));

		retval = ath9k_rx_skb_preprocess(sc, hdr_skb, &rs, rxs,
						 &decrypt_error, tsf);
		if (retval)
			goto requeue_drop_frag;

		/* Ensure we always have an skb to requeue once we are done
		 * processing the current buffer's skb */
		requeue_skb = ath_rxbuf_alloc(common, common->rx_bufsize, GFP_ATOMIC);

		/* If there is no memory we ignore the current RX'd frame,
		 * tell hardware it can give us a new frame using the old
		 * skb and put it at the tail of the sc->rx.rxbuf list for
		 * processing. */
		if (!requeue_skb) {
			RX_STAT_INC(rx_oom_err);
			goto requeue_drop_frag;
		}

		/* We will now give hardware our shiny new allocated skb */
		new_buf_addr = dma_map_single(sc->dev, requeue_skb->data,
					      common->rx_bufsize, dma_type);
		if (unlikely(dma_mapping_error(sc->dev, new_buf_addr))) {
			dev_kfree_skb_any(requeue_skb);
			goto requeue_drop_frag;
		}

		/* Unmap the frame */
		dma_unmap_single(sc->dev, bf->bf_buf_addr,
				 common->rx_bufsize, dma_type);

		bf->bf_mpdu = requeue_skb;
		bf->bf_buf_addr = new_buf_addr;

		skb_put(skb, rs.rs_datalen + ah->caps.rx_status_len);
		if (ah->caps.rx_status_len)
			skb_pull(skb, ah->caps.rx_status_len);

		if (!rs.rs_more)
			ath9k_rx_skb_postprocess(common, hdr_skb, &rs,
						 rxs, decrypt_error);

		if (rs.rs_more) {
			RX_STAT_INC(rx_frags);
			/*
			 * rs_more indicates chained descriptors which can be
			 * used to link buffers together for a sort of
			 * scatter-gather operation.
			 */
			if (sc->rx.frag) {
				/* too many fragments - cannot handle frame */
				dev_kfree_skb_any(sc->rx.frag);
				dev_kfree_skb_any(skb);
				RX_STAT_INC(rx_too_many_frags_err);
				skb = NULL;
			}
			sc->rx.frag = skb;
			goto requeue;
		}

		if (sc->rx.frag) {
			int space = skb->len - skb_tailroom(hdr_skb);

			if (pskb_expand_head(hdr_skb, 0, space, GFP_ATOMIC) < 0) {
				dev_kfree_skb(skb);
				RX_STAT_INC(rx_oom_err);
				goto requeue_drop_frag;
			}

			sc->rx.frag = NULL;

			skb_copy_from_linear_data(skb, skb_put(hdr_skb, skb->len),
						  skb->len);
			dev_kfree_skb_any(skb);
			skb = hdr_skb;
		}

		if (rxs->flag & RX_FLAG_MMIC_STRIPPED)
			skb_trim(skb, skb->len - 8);

		spin_lock_irqsave(&sc->sc_pm_lock, flags);
		if ((sc->ps_flags & (PS_WAIT_FOR_BEACON |
				     PS_WAIT_FOR_CAB |
				     PS_WAIT_FOR_PSPOLL_DATA)) ||
		    ath9k_check_auto_sleep(sc))
			ath_rx_ps(sc, skb, rs.is_mybeacon);
		spin_unlock_irqrestore(&sc->sc_pm_lock, flags);

		ath9k_antenna_check(sc, &rs);

		ath9k_apply_ampdu_details(sc, &rs, rxs);

		ieee80211_rx(hw, skb);

requeue_drop_frag:
		if (sc->rx.frag) {
			dev_kfree_skb_any(sc->rx.frag);
			sc->rx.frag = NULL;
		}
requeue:
		list_add_tail(&bf->list, &sc->rx.rxbuf);
		if (flush)
			continue;

		if (edma) {
			ath_rx_edma_buf_link(sc, qtype);
		} else {
			ath_rx_buf_relink(sc, bf);
			ath9k_hw_rxena(ah);
		}
	} while (1);

	if (!(ah->imask & ATH9K_INT_RXEOL)) {
		ah->imask |= (ATH9K_INT_RXEOL | ATH9K_INT_RXORN);
		ath9k_hw_set_interrupts(ah);
	}

	return 0;
}<|MERGE_RESOLUTION|>--- conflicted
+++ resolved
@@ -68,11 +68,7 @@
 	sc->rx.rxlink = &ds->ds_link;
 }
 
-<<<<<<< HEAD
-static void ath_rx_buf_relink(struct ath_softc *sc, struct ath_buf *bf)
-=======
 static void ath_rx_buf_relink(struct ath_softc *sc, struct ath_rxbuf *bf)
->>>>>>> d8ec26d7
 {
 	if (sc->rx.buf_hold)
 		ath_rx_buf_link(sc, sc->rx.buf_hold);
@@ -689,11 +685,7 @@
 		return NULL;
 	}
 
-<<<<<<< HEAD
-	bf = list_first_entry(&sc->rx.rxbuf, struct ath_buf, list);
-=======
 	bf = list_first_entry(&sc->rx.rxbuf, struct ath_rxbuf, list);
->>>>>>> d8ec26d7
 	if (bf == sc->rx.buf_hold)
 		return NULL;
 
@@ -920,38 +912,6 @@
 	 */
 	if (rx_stats->rs_moreaggr) {
 		rxs->flag |= RX_FLAG_NO_SIGNAL_VAL;
-<<<<<<< HEAD
-		return;
-	}
-
-	/*
-	 * Check if the RSSI for the last subframe in an A-MPDU
-	 * or an unaggregated frame is valid.
-	 */
-	if (rx_stats->rs_rssi == ATH9K_RSSI_BAD) {
-		rxs->flag |= RX_FLAG_NO_SIGNAL_VAL;
-		return;
-	}
-
-	/*
-	 * Update Beacon RSSI, this is used by ANI.
-	 */
-	if (rx_stats->is_mybeacon &&
-	    ((ah->opmode == NL80211_IFTYPE_STATION) ||
-	     (ah->opmode == NL80211_IFTYPE_ADHOC))) {
-		ATH_RSSI_LPF(sc->last_rssi, rx_stats->rs_rssi);
-		last_rssi = sc->last_rssi;
-
-		if (likely(last_rssi != ATH_RSSI_DUMMY_MARKER))
-			rssi = ATH_EP_RND(last_rssi, ATH_RSSI_EP_MULTIPLIER);
-		if (rssi < 0)
-			rssi = 0;
-
-		ah->stats.avgbrssi = rssi;
-	}
-
-	rxs->signal = ah->noise + rx_stats->rs_rssi;
-=======
 		return;
 	}
 
@@ -1309,193 +1269,6 @@
 exit:
 	sc->rx.discard_next = false;
 	return ret;
->>>>>>> d8ec26d7
-}
-
-static void ath9k_process_tsf(struct ath_rx_status *rs,
-			      struct ieee80211_rx_status *rxs,
-			      u64 tsf)
-{
-	u32 tsf_lower = tsf & 0xffffffff;
-
-	rxs->mactime = (tsf & ~0xffffffffULL) | rs->rs_tstamp;
-	if (rs->rs_tstamp > tsf_lower &&
-	    unlikely(rs->rs_tstamp - tsf_lower > 0x10000000))
-		rxs->mactime -= 0x100000000ULL;
-
-	if (rs->rs_tstamp < tsf_lower &&
-	    unlikely(tsf_lower - rs->rs_tstamp > 0x10000000))
-		rxs->mactime += 0x100000000ULL;
-}
-
-/*
- * Run the LNA combining algorithm only in these cases:
- *
- * Standalone WLAN cards with both LNA/Antenna diversity
- * enabled in the EEPROM.
- *
- * WLAN+BT cards which are in the supported card list
- * in ath_pci_id_table and the user has loaded the
- * driver with "bt_ant_diversity" set to true.
- */
-static void ath9k_antenna_check(struct ath_softc *sc,
-				struct ath_rx_status *rs)
-{
-	struct ath_hw *ah = sc->sc_ah;
-	struct ath9k_hw_capabilities *pCap = &ah->caps;
-	struct ath_common *common = ath9k_hw_common(ah);
-
-	if (!(ah->caps.hw_caps & ATH9K_HW_CAP_ANT_DIV_COMB))
-		return;
-
-	/*
-	 * Change the default rx antenna if rx diversity
-	 * chooses the other antenna 3 times in a row.
-	 */
-	if (sc->rx.defant != rs->rs_antenna) {
-		if (++sc->rx.rxotherant >= 3)
-			ath_setdefantenna(sc, rs->rs_antenna);
-	} else {
-		sc->rx.rxotherant = 0;
-	}
-
-	if (pCap->hw_caps & ATH9K_HW_CAP_BT_ANT_DIV) {
-		if (common->bt_ant_diversity)
-			ath_ant_comb_scan(sc, rs);
-	} else {
-		ath_ant_comb_scan(sc, rs);
-	}
-}
-
-static bool ath9k_is_mybeacon(struct ath_softc *sc, struct ieee80211_hdr *hdr)
-{
-	struct ath_hw *ah = sc->sc_ah;
-	struct ath_common *common = ath9k_hw_common(ah);
-
-	if (ieee80211_is_beacon(hdr->frame_control)) {
-		RX_STAT_INC(rx_beacons);
-		if (!is_zero_ether_addr(common->curbssid) &&
-		    ether_addr_equal(hdr->addr3, common->curbssid))
-			return true;
-	}
-
-	return false;
-}
-
-/*
- * For Decrypt or Demic errors, we only mark packet status here and always push
- * up the frame up to let mac80211 handle the actual error case, be it no
- * decryption key or real decryption error. This let us keep statistics there.
- */
-static int ath9k_rx_skb_preprocess(struct ath_softc *sc,
-				   struct sk_buff *skb,
-				   struct ath_rx_status *rx_stats,
-				   struct ieee80211_rx_status *rx_status,
-				   bool *decrypt_error, u64 tsf)
-{
-	struct ieee80211_hw *hw = sc->hw;
-	struct ath_hw *ah = sc->sc_ah;
-	struct ath_common *common = ath9k_hw_common(ah);
-	struct ieee80211_hdr *hdr;
-	bool discard_current = sc->rx.discard_next;
-	int ret = 0;
-
-	/*
-	 * Discard corrupt descriptors which are marked in
-	 * ath_get_next_rx_buf().
-	 */
-	sc->rx.discard_next = rx_stats->rs_more;
-	if (discard_current)
-		return -EINVAL;
-
-	/*
-	 * Discard zero-length packets.
-	 */
-	if (!rx_stats->rs_datalen) {
-		RX_STAT_INC(rx_len_err);
-		return -EINVAL;
-	}
-
-        /*
-         * rs_status follows rs_datalen so if rs_datalen is too large
-         * we can take a hint that hardware corrupted it, so ignore
-         * those frames.
-         */
-	if (rx_stats->rs_datalen > (common->rx_bufsize - ah->caps.rx_status_len)) {
-		RX_STAT_INC(rx_len_err);
-		return -EINVAL;
-	}
-
-	/* Only use status info from the last fragment */
-	if (rx_stats->rs_more)
-		return 0;
-
-	/*
-	 * Return immediately if the RX descriptor has been marked
-	 * as corrupt based on the various error bits.
-	 *
-	 * This is different from the other corrupt descriptor
-	 * condition handled above.
-	 */
-	if (rx_stats->rs_status & ATH9K_RXERR_CORRUPT_DESC) {
-		ret = -EINVAL;
-		goto exit;
-	}
-
-	hdr = (struct ieee80211_hdr *) (skb->data + ah->caps.rx_status_len);
-
-	ath9k_process_tsf(rx_stats, rx_status, tsf);
-	ath_debug_stat_rx(sc, rx_stats);
-
-	/*
-	 * Process PHY errors and return so that the packet
-	 * can be dropped.
-	 */
-	if (rx_stats->rs_status & ATH9K_RXERR_PHY) {
-		ath9k_dfs_process_phyerr(sc, hdr, rx_stats, rx_status->mactime);
-		if (ath_process_fft(sc, hdr, rx_stats, rx_status->mactime))
-			RX_STAT_INC(rx_spectral);
-
-		ret = -EINVAL;
-		goto exit;
-	}
-
-	/*
-	 * everything but the rate is checked here, the rate check is done
-	 * separately to avoid doing two lookups for a rate for each frame.
-	 */
-	if (!ath9k_rx_accept(common, hdr, rx_status, rx_stats, decrypt_error)) {
-		ret = -EINVAL;
-		goto exit;
-	}
-
-	rx_stats->is_mybeacon = ath9k_is_mybeacon(sc, hdr);
-	if (rx_stats->is_mybeacon) {
-		sc->hw_busy_count = 0;
-		ath_start_rx_poll(sc, 3);
-	}
-
-	if (ath9k_process_rate(common, hw, rx_stats, rx_status)) {
-		ret =-EINVAL;
-		goto exit;
-	}
-
-	ath9k_process_rssi(common, hw, rx_stats, rx_status);
-
-	rx_status->band = hw->conf.chandef.chan->band;
-	rx_status->freq = hw->conf.chandef.chan->center_freq;
-	rx_status->antenna = rx_stats->rs_antenna;
-	rx_status->flag |= RX_FLAG_MACTIME_END;
-
-#ifdef CONFIG_ATH9K_BTCOEX_SUPPORT
-	if (ieee80211_is_data_present(hdr->frame_control) &&
-	    !ieee80211_is_qos_nullfunc(hdr->frame_control))
-		sc->rx.num_pkts++;
-#endif
-
-exit:
-	sc->rx.discard_next = false;
-	return ret;
 }
 
 static void ath9k_rx_skb_postprocess(struct ath_common *common,
