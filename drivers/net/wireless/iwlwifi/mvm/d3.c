/******************************************************************************
 *
 * This file is provided under a dual BSD/GPLv2 license.  When using or
 * redistributing this file, you may do so under either license.
 *
 * GPL LICENSE SUMMARY
 *
 * Copyright(c) 2012 - 2013 Intel Corporation. All rights reserved.
 *
 * This program is free software; you can redistribute it and/or modify
 * it under the terms of version 2 of the GNU General Public License as
 * published by the Free Software Foundation.
 *
 * This program is distributed in the hope that it will be useful, but
 * WITHOUT ANY WARRANTY; without even the implied warranty of
 * MERCHANTABILITY or FITNESS FOR A PARTICULAR PURPOSE.  See the GNU
 * General Public License for more details.
 *
 * You should have received a copy of the GNU General Public License
 * along with this program; if not, write to the Free Software
 * Foundation, Inc., 51 Franklin Street, Fifth Floor, Boston, MA 02110,
 * USA
 *
 * The full GNU General Public License is included in this distribution
 * in the file called COPYING.
 *
 * Contact Information:
 *  Intel Linux Wireless <ilw@linux.intel.com>
 * Intel Corporation, 5200 N.E. Elam Young Parkway, Hillsboro, OR 97124-6497
 *
 * BSD LICENSE
 *
 * Copyright(c) 2012 - 2013 Intel Corporation. All rights reserved.
 * All rights reserved.
 *
 * Redistribution and use in source and binary forms, with or without
 * modification, are permitted provided that the following conditions
 * are met:
 *
 *  * Redistributions of source code must retain the above copyright
 *    notice, this list of conditions and the following disclaimer.
 *  * Redistributions in binary form must reproduce the above copyright
 *    notice, this list of conditions and the following disclaimer in
 *    the documentation and/or other materials provided with the
 *    distribution.
 *  * Neither the name Intel Corporation nor the names of its
 *    contributors may be used to endorse or promote products derived
 *    from this software without specific prior written permission.
 *
 * THIS SOFTWARE IS PROVIDED BY THE COPYRIGHT HOLDERS AND CONTRIBUTORS
 * "AS IS" AND ANY EXPRESS OR IMPLIED WARRANTIES, INCLUDING, BUT NOT
 * LIMITED TO, THE IMPLIED WARRANTIES OF MERCHANTABILITY AND FITNESS FOR
 * A PARTICULAR PURPOSE ARE DISCLAIMED. IN NO EVENT SHALL THE COPYRIGHT
 * OWNER OR CONTRIBUTORS BE LIABLE FOR ANY DIRECT, INDIRECT, INCIDENTAL,
 * SPECIAL, EXEMPLARY, OR CONSEQUENTIAL DAMAGES (INCLUDING, BUT NOT
 * LIMITED TO, PROCUREMENT OF SUBSTITUTE GOODS OR SERVICES; LOSS OF USE,
 * DATA, OR PROFITS; OR BUSINESS INTERRUPTION) HOWEVER CAUSED AND ON ANY
 * THEORY OF LIABILITY, WHETHER IN CONTRACT, STRICT LIABILITY, OR TORT
 * (INCLUDING NEGLIGENCE OR OTHERWISE) ARISING IN ANY WAY OUT OF THE USE
 * OF THIS SOFTWARE, EVEN IF ADVISED OF THE POSSIBILITY OF SUCH DAMAGE.
 *
 *****************************************************************************/

#include <linux/etherdevice.h>
#include <linux/ip.h>
#include <linux/fs.h>
#include <net/cfg80211.h>
#include <net/ipv6.h>
#include <net/tcp.h>
#include <net/addrconf.h>
#include "iwl-modparams.h"
#include "fw-api.h"
#include "mvm.h"

void iwl_mvm_set_rekey_data(struct ieee80211_hw *hw,
			    struct ieee80211_vif *vif,
			    struct cfg80211_gtk_rekey_data *data)
{
	struct iwl_mvm *mvm = IWL_MAC80211_GET_MVM(hw);
	struct iwl_mvm_vif *mvmvif = iwl_mvm_vif_from_mac80211(vif);

	if (iwlwifi_mod_params.sw_crypto)
		return;

	mutex_lock(&mvm->mutex);

	memcpy(mvmvif->rekey_data.kek, data->kek, NL80211_KEK_LEN);
	memcpy(mvmvif->rekey_data.kck, data->kck, NL80211_KCK_LEN);
	mvmvif->rekey_data.replay_ctr =
		cpu_to_le64(be64_to_cpup((__be64 *)&data->replay_ctr));
	mvmvif->rekey_data.valid = true;

	mutex_unlock(&mvm->mutex);
}

#if IS_ENABLED(CONFIG_IPV6)
void iwl_mvm_ipv6_addr_change(struct ieee80211_hw *hw,
			      struct ieee80211_vif *vif,
			      struct inet6_dev *idev)
{
	struct iwl_mvm_vif *mvmvif = iwl_mvm_vif_from_mac80211(vif);
	struct inet6_ifaddr *ifa;
	int idx = 0;

	read_lock_bh(&idev->lock);
	list_for_each_entry(ifa, &idev->addr_list, if_list) {
		mvmvif->target_ipv6_addrs[idx] = ifa->addr;
		idx++;
		if (idx >= IWL_PROTO_OFFLOAD_NUM_IPV6_ADDRS_MAX)
			break;
	}
	read_unlock_bh(&idev->lock);

	mvmvif->num_target_ipv6_addrs = idx;
}
#endif

void iwl_mvm_set_default_unicast_key(struct ieee80211_hw *hw,
				     struct ieee80211_vif *vif, int idx)
{
	struct iwl_mvm_vif *mvmvif = iwl_mvm_vif_from_mac80211(vif);

	mvmvif->tx_key_idx = idx;
}

static void iwl_mvm_convert_p1k(u16 *p1k, __le16 *out)
{
	int i;

	for (i = 0; i < IWL_P1K_SIZE; i++)
		out[i] = cpu_to_le16(p1k[i]);
}

struct wowlan_key_data {
	struct iwl_wowlan_rsc_tsc_params_cmd *rsc_tsc;
	struct iwl_wowlan_tkip_params_cmd *tkip;
	bool error, use_rsc_tsc, use_tkip;
	int wep_key_idx;
};

static void iwl_mvm_wowlan_program_keys(struct ieee80211_hw *hw,
					struct ieee80211_vif *vif,
					struct ieee80211_sta *sta,
					struct ieee80211_key_conf *key,
					void *_data)
{
	struct iwl_mvm *mvm = IWL_MAC80211_GET_MVM(hw);
	struct iwl_mvm_vif *mvmvif = iwl_mvm_vif_from_mac80211(vif);
	struct wowlan_key_data *data = _data;
	struct aes_sc *aes_sc, *aes_tx_sc = NULL;
	struct tkip_sc *tkip_sc, *tkip_tx_sc = NULL;
	struct iwl_p1k_cache *rx_p1ks;
	u8 *rx_mic_key;
	struct ieee80211_key_seq seq;
	u32 cur_rx_iv32 = 0;
	u16 p1k[IWL_P1K_SIZE];
	int ret, i;

	mutex_lock(&mvm->mutex);

	switch (key->cipher) {
	case WLAN_CIPHER_SUITE_WEP40:
	case WLAN_CIPHER_SUITE_WEP104: { /* hack it for now */
		struct {
			struct iwl_mvm_wep_key_cmd wep_key_cmd;
			struct iwl_mvm_wep_key wep_key;
		} __packed wkc = {
			.wep_key_cmd.mac_id_n_color =
				cpu_to_le32(FW_CMD_ID_AND_COLOR(mvmvif->id,
								mvmvif->color)),
			.wep_key_cmd.num_keys = 1,
			/* firmware sets STA_KEY_FLG_WEP_13BYTES */
			.wep_key_cmd.decryption_type = STA_KEY_FLG_WEP,
			.wep_key.key_index = key->keyidx,
			.wep_key.key_size = key->keylen,
		};

		/*
		 * This will fail -- the key functions don't set support
		 * pairwise WEP keys. However, that's better than silently
		 * failing WoWLAN. Or maybe not?
		 */
		if (key->flags & IEEE80211_KEY_FLAG_PAIRWISE)
			break;

		memcpy(&wkc.wep_key.key[3], key->key, key->keylen);
		if (key->keyidx == mvmvif->tx_key_idx) {
			/* TX key must be at offset 0 */
			wkc.wep_key.key_offset = 0;
		} else {
			/* others start at 1 */
			data->wep_key_idx++;
			wkc.wep_key.key_offset = data->wep_key_idx;
		}

		ret = iwl_mvm_send_cmd_pdu(mvm, WEP_KEY, CMD_SYNC,
					   sizeof(wkc), &wkc);
		data->error = ret != 0;

		mvm->ptk_ivlen = key->iv_len;
		mvm->ptk_icvlen = key->icv_len;
		mvm->gtk_ivlen = key->iv_len;
		mvm->gtk_icvlen = key->icv_len;

		/* don't upload key again */
		goto out_unlock;
	}
	default:
		data->error = true;
		goto out_unlock;
	case WLAN_CIPHER_SUITE_AES_CMAC:
		/*
		 * Ignore CMAC keys -- the WoWLAN firmware doesn't support them
		 * but we also shouldn't abort suspend due to that. It does have
		 * support for the IGTK key renewal, but doesn't really use the
		 * IGTK for anything. This means we could spuriously wake up or
		 * be deauthenticated, but that was considered acceptable.
		 */
		goto out_unlock;
	case WLAN_CIPHER_SUITE_TKIP:
		if (sta) {
			tkip_sc = data->rsc_tsc->all_tsc_rsc.tkip.unicast_rsc;
			tkip_tx_sc = &data->rsc_tsc->all_tsc_rsc.tkip.tsc;

			rx_p1ks = data->tkip->rx_uni;

			ieee80211_get_key_tx_seq(key, &seq);
			tkip_tx_sc->iv16 = cpu_to_le16(seq.tkip.iv16);
			tkip_tx_sc->iv32 = cpu_to_le32(seq.tkip.iv32);

			ieee80211_get_tkip_p1k_iv(key, seq.tkip.iv32, p1k);
			iwl_mvm_convert_p1k(p1k, data->tkip->tx.p1k);

			memcpy(data->tkip->mic_keys.tx,
			       &key->key[NL80211_TKIP_DATA_OFFSET_TX_MIC_KEY],
			       IWL_MIC_KEY_SIZE);

			rx_mic_key = data->tkip->mic_keys.rx_unicast;
		} else {
			tkip_sc =
				data->rsc_tsc->all_tsc_rsc.tkip.multicast_rsc;
			rx_p1ks = data->tkip->rx_multi;
			rx_mic_key = data->tkip->mic_keys.rx_mcast;
		}

		/*
		 * For non-QoS this relies on the fact that both the uCode and
		 * mac80211 use TID 0 (as they need to to avoid replay attacks)
		 * for checking the IV in the frames.
		 */
		for (i = 0; i < IWL_NUM_RSC; i++) {
			ieee80211_get_key_rx_seq(key, i, &seq);
			tkip_sc[i].iv16 = cpu_to_le16(seq.tkip.iv16);
			tkip_sc[i].iv32 = cpu_to_le32(seq.tkip.iv32);
			/* wrapping isn't allowed, AP must rekey */
			if (seq.tkip.iv32 > cur_rx_iv32)
				cur_rx_iv32 = seq.tkip.iv32;
		}

		ieee80211_get_tkip_rx_p1k(key, vif->bss_conf.bssid,
					  cur_rx_iv32, p1k);
		iwl_mvm_convert_p1k(p1k, rx_p1ks[0].p1k);
		ieee80211_get_tkip_rx_p1k(key, vif->bss_conf.bssid,
					  cur_rx_iv32 + 1, p1k);
		iwl_mvm_convert_p1k(p1k, rx_p1ks[1].p1k);

		memcpy(rx_mic_key,
		       &key->key[NL80211_TKIP_DATA_OFFSET_RX_MIC_KEY],
		       IWL_MIC_KEY_SIZE);

		data->use_tkip = true;
		data->use_rsc_tsc = true;
		break;
	case WLAN_CIPHER_SUITE_CCMP:
		if (sta) {
			u8 *pn = seq.ccmp.pn;

			aes_sc = data->rsc_tsc->all_tsc_rsc.aes.unicast_rsc;
			aes_tx_sc = &data->rsc_tsc->all_tsc_rsc.aes.tsc;

			ieee80211_get_key_tx_seq(key, &seq);
			aes_tx_sc->pn = cpu_to_le64((u64)pn[5] |
						    ((u64)pn[4] << 8) |
						    ((u64)pn[3] << 16) |
						    ((u64)pn[2] << 24) |
						    ((u64)pn[1] << 32) |
						    ((u64)pn[0] << 40));
		} else {
			aes_sc = data->rsc_tsc->all_tsc_rsc.aes.multicast_rsc;
		}

		/*
		 * For non-QoS this relies on the fact that both the uCode and
		 * mac80211 use TID 0 for checking the IV in the frames.
		 */
		for (i = 0; i < IWL_NUM_RSC; i++) {
			u8 *pn = seq.ccmp.pn;

			ieee80211_get_key_rx_seq(key, i, &seq);
			aes_sc->pn = cpu_to_le64((u64)pn[5] |
						 ((u64)pn[4] << 8) |
						 ((u64)pn[3] << 16) |
						 ((u64)pn[2] << 24) |
						 ((u64)pn[1] << 32) |
						 ((u64)pn[0] << 40));
		}
		data->use_rsc_tsc = true;
		break;
	}

	/*
	 * The D3 firmware hardcodes the key offset 0 as the key it uses
	 * to transmit packets to the AP, i.e. the PTK.
	 */
	if (key->flags & IEEE80211_KEY_FLAG_PAIRWISE) {
		key->hw_key_idx = 0;
		mvm->ptk_ivlen = key->iv_len;
		mvm->ptk_icvlen = key->icv_len;
	} else {
		/*
		 * firmware only supports TSC/RSC for a single key,
		 * so if there are multiple keep overwriting them
		 * with new ones -- this relies on mac80211 doing
		 * list_add_tail().
		 */
		key->hw_key_idx = 1;
		mvm->gtk_ivlen = key->iv_len;
		mvm->gtk_icvlen = key->icv_len;
	}

	ret = iwl_mvm_set_sta_key(mvm, vif, sta, key, true);
	data->error = ret != 0;
out_unlock:
	mutex_unlock(&mvm->mutex);
}

static int iwl_mvm_send_patterns(struct iwl_mvm *mvm,
				 struct cfg80211_wowlan *wowlan)
{
	struct iwl_wowlan_patterns_cmd *pattern_cmd;
	struct iwl_host_cmd cmd = {
		.id = WOWLAN_PATTERNS,
		.dataflags[0] = IWL_HCMD_DFL_NOCOPY,
		.flags = CMD_SYNC,
	};
	int i, err;

	if (!wowlan->n_patterns)
		return 0;

	cmd.len[0] = sizeof(*pattern_cmd) +
		wowlan->n_patterns * sizeof(struct iwl_wowlan_pattern);

	pattern_cmd = kmalloc(cmd.len[0], GFP_KERNEL);
	if (!pattern_cmd)
		return -ENOMEM;

	pattern_cmd->n_patterns = cpu_to_le32(wowlan->n_patterns);

	for (i = 0; i < wowlan->n_patterns; i++) {
		int mask_len = DIV_ROUND_UP(wowlan->patterns[i].pattern_len, 8);

		memcpy(&pattern_cmd->patterns[i].mask,
		       wowlan->patterns[i].mask, mask_len);
		memcpy(&pattern_cmd->patterns[i].pattern,
		       wowlan->patterns[i].pattern,
		       wowlan->patterns[i].pattern_len);
		pattern_cmd->patterns[i].mask_size = mask_len;
		pattern_cmd->patterns[i].pattern_size =
			wowlan->patterns[i].pattern_len;
	}

	cmd.data[0] = pattern_cmd;
	err = iwl_mvm_send_cmd(mvm, &cmd);
	kfree(pattern_cmd);
	return err;
}

static int iwl_mvm_send_proto_offload(struct iwl_mvm *mvm,
				      struct ieee80211_vif *vif)
{
	union {
		struct iwl_proto_offload_cmd_v1 v1;
		struct iwl_proto_offload_cmd_v2 v2;
<<<<<<< HEAD
	} cmd = {};
	struct iwl_proto_offload_cmd_common *common;
	u32 enabled = 0, size;
=======
		struct iwl_proto_offload_cmd_v3_small v3s;
		struct iwl_proto_offload_cmd_v3_large v3l;
	} cmd = {};
	struct iwl_host_cmd hcmd = {
		.id = PROT_OFFLOAD_CONFIG_CMD,
		.flags = CMD_SYNC,
		.data[0] = &cmd,
		.dataflags[0] = IWL_HCMD_DFL_DUP,
	};
	struct iwl_proto_offload_cmd_common *common;
	u32 enabled = 0, size;
	u32 capa_flags = mvm->fw->ucode_capa.flags;
>>>>>>> d8ec26d7
#if IS_ENABLED(CONFIG_IPV6)
	struct iwl_mvm_vif *mvmvif = iwl_mvm_vif_from_mac80211(vif);
	int i;

<<<<<<< HEAD
	if (mvm->fw->ucode_capa.flags & IWL_UCODE_TLV_FLAGS_D3_6_IPV6_ADDRS) {
		if (mvmvif->num_target_ipv6_addrs) {
			enabled |= IWL_D3_PROTO_OFFLOAD_NS;
			memcpy(cmd.v2.ndp_mac_addr, vif->addr, ETH_ALEN);
		}

		BUILD_BUG_ON(sizeof(cmd.v2.target_ipv6_addr[0]) !=
			     sizeof(mvmvif->target_ipv6_addrs[0]));

=======
	if (capa_flags & IWL_UCODE_TLV_FLAGS_NEW_NSOFFL_SMALL ||
	    capa_flags & IWL_UCODE_TLV_FLAGS_NEW_NSOFFL_LARGE) {
		struct iwl_ns_config *nsc;
		struct iwl_targ_addr *addrs;
		int n_nsc, n_addrs;
		int c;

		if (capa_flags & IWL_UCODE_TLV_FLAGS_NEW_NSOFFL_SMALL) {
			nsc = cmd.v3s.ns_config;
			n_nsc = IWL_PROTO_OFFLOAD_NUM_NS_CONFIG_V3S;
			addrs = cmd.v3s.targ_addrs;
			n_addrs = IWL_PROTO_OFFLOAD_NUM_IPV6_ADDRS_V3S;
		} else {
			nsc = cmd.v3l.ns_config;
			n_nsc = IWL_PROTO_OFFLOAD_NUM_NS_CONFIG_V3L;
			addrs = cmd.v3l.targ_addrs;
			n_addrs = IWL_PROTO_OFFLOAD_NUM_IPV6_ADDRS_V3L;
		}

		if (mvmvif->num_target_ipv6_addrs)
			enabled |= IWL_D3_PROTO_OFFLOAD_NS;

		/*
		 * For each address we have (and that will fit) fill a target
		 * address struct and combine for NS offload structs with the
		 * solicited node addresses.
		 */
		for (i = 0, c = 0;
		     i < mvmvif->num_target_ipv6_addrs &&
		     i < n_addrs && c < n_nsc; i++) {
			struct in6_addr solicited_addr;
			int j;

			addrconf_addr_solict_mult(&mvmvif->target_ipv6_addrs[i],
						  &solicited_addr);
			for (j = 0; j < c; j++)
				if (ipv6_addr_cmp(&nsc[j].dest_ipv6_addr,
						  &solicited_addr) == 0)
					break;
			if (j == c)
				c++;
			addrs[i].addr = mvmvif->target_ipv6_addrs[i];
			addrs[i].config_num = cpu_to_le32(j);
			nsc[j].dest_ipv6_addr = solicited_addr;
			memcpy(nsc[j].target_mac_addr, vif->addr, ETH_ALEN);
		}

		if (capa_flags & IWL_UCODE_TLV_FLAGS_NEW_NSOFFL_SMALL)
			cmd.v3s.num_valid_ipv6_addrs = cpu_to_le32(i);
		else
			cmd.v3l.num_valid_ipv6_addrs = cpu_to_le32(i);
	} else if (capa_flags & IWL_UCODE_TLV_FLAGS_D3_6_IPV6_ADDRS) {
		if (mvmvif->num_target_ipv6_addrs) {
			enabled |= IWL_D3_PROTO_OFFLOAD_NS;
			memcpy(cmd.v2.ndp_mac_addr, vif->addr, ETH_ALEN);
		}

		BUILD_BUG_ON(sizeof(cmd.v2.target_ipv6_addr[0]) !=
			     sizeof(mvmvif->target_ipv6_addrs[0]));

>>>>>>> d8ec26d7
		for (i = 0; i < min(mvmvif->num_target_ipv6_addrs,
				    IWL_PROTO_OFFLOAD_NUM_IPV6_ADDRS_V2); i++)
			memcpy(cmd.v2.target_ipv6_addr[i],
			       &mvmvif->target_ipv6_addrs[i],
			       sizeof(cmd.v2.target_ipv6_addr[i]));
	} else {
		if (mvmvif->num_target_ipv6_addrs) {
			enabled |= IWL_D3_PROTO_OFFLOAD_NS;
			memcpy(cmd.v1.ndp_mac_addr, vif->addr, ETH_ALEN);
		}

		BUILD_BUG_ON(sizeof(cmd.v1.target_ipv6_addr[0]) !=
			     sizeof(mvmvif->target_ipv6_addrs[0]));

		for (i = 0; i < min(mvmvif->num_target_ipv6_addrs,
				    IWL_PROTO_OFFLOAD_NUM_IPV6_ADDRS_V1); i++)
			memcpy(cmd.v1.target_ipv6_addr[i],
			       &mvmvif->target_ipv6_addrs[i],
			       sizeof(cmd.v1.target_ipv6_addr[i]));
	}
#endif

<<<<<<< HEAD
	if (mvm->fw->ucode_capa.flags & IWL_UCODE_TLV_FLAGS_D3_6_IPV6_ADDRS) {
=======
	if (capa_flags & IWL_UCODE_TLV_FLAGS_NEW_NSOFFL_SMALL) {
		common = &cmd.v3s.common;
		size = sizeof(cmd.v3s);
	} else if (capa_flags & IWL_UCODE_TLV_FLAGS_NEW_NSOFFL_LARGE) {
		common = &cmd.v3l.common;
		size = sizeof(cmd.v3l);
	} else if (capa_flags & IWL_UCODE_TLV_FLAGS_D3_6_IPV6_ADDRS) {
>>>>>>> d8ec26d7
		common = &cmd.v2.common;
		size = sizeof(cmd.v2);
	} else {
		common = &cmd.v1.common;
		size = sizeof(cmd.v1);
	}

	if (vif->bss_conf.arp_addr_cnt) {
		enabled |= IWL_D3_PROTO_OFFLOAD_ARP;
		common->host_ipv4_addr = vif->bss_conf.arp_addr_list[0];
		memcpy(common->arp_mac_addr, vif->addr, ETH_ALEN);
	}

	if (!enabled)
		return 0;

	common->enabled = cpu_to_le32(enabled);

<<<<<<< HEAD
	return iwl_mvm_send_cmd_pdu(mvm, PROT_OFFLOAD_CONFIG_CMD, CMD_SYNC,
				    size, &cmd);
=======
	hcmd.len[0] = size;
	return iwl_mvm_send_cmd(mvm, &hcmd);
>>>>>>> d8ec26d7
}

enum iwl_mvm_tcp_packet_type {
	MVM_TCP_TX_SYN,
	MVM_TCP_RX_SYNACK,
	MVM_TCP_TX_DATA,
	MVM_TCP_RX_ACK,
	MVM_TCP_RX_WAKE,
	MVM_TCP_TX_FIN,
};

static __le16 pseudo_hdr_check(int len, __be32 saddr, __be32 daddr)
{
	__sum16 check = tcp_v4_check(len, saddr, daddr, 0);
	return cpu_to_le16(be16_to_cpu((__force __be16)check));
}

static void iwl_mvm_build_tcp_packet(struct ieee80211_vif *vif,
				     struct cfg80211_wowlan_tcp *tcp,
				     void *_pkt, u8 *mask,
				     __le16 *pseudo_hdr_csum,
				     enum iwl_mvm_tcp_packet_type ptype)
{
	struct {
		struct ethhdr eth;
		struct iphdr ip;
		struct tcphdr tcp;
		u8 data[];
	} __packed *pkt = _pkt;
	u16 ip_tot_len = sizeof(struct iphdr) + sizeof(struct tcphdr);
	int i;

	pkt->eth.h_proto = cpu_to_be16(ETH_P_IP),
	pkt->ip.version = 4;
	pkt->ip.ihl = 5;
	pkt->ip.protocol = IPPROTO_TCP;

	switch (ptype) {
	case MVM_TCP_TX_SYN:
	case MVM_TCP_TX_DATA:
	case MVM_TCP_TX_FIN:
		memcpy(pkt->eth.h_dest, tcp->dst_mac, ETH_ALEN);
		memcpy(pkt->eth.h_source, vif->addr, ETH_ALEN);
		pkt->ip.ttl = 128;
		pkt->ip.saddr = tcp->src;
		pkt->ip.daddr = tcp->dst;
		pkt->tcp.source = cpu_to_be16(tcp->src_port);
		pkt->tcp.dest = cpu_to_be16(tcp->dst_port);
		/* overwritten for TX SYN later */
		pkt->tcp.doff = sizeof(struct tcphdr) / 4;
		pkt->tcp.window = cpu_to_be16(65000);
		break;
	case MVM_TCP_RX_SYNACK:
	case MVM_TCP_RX_ACK:
	case MVM_TCP_RX_WAKE:
		memcpy(pkt->eth.h_dest, vif->addr, ETH_ALEN);
		memcpy(pkt->eth.h_source, tcp->dst_mac, ETH_ALEN);
		pkt->ip.saddr = tcp->dst;
		pkt->ip.daddr = tcp->src;
		pkt->tcp.source = cpu_to_be16(tcp->dst_port);
		pkt->tcp.dest = cpu_to_be16(tcp->src_port);
		break;
	default:
		WARN_ON(1);
		return;
	}

	switch (ptype) {
	case MVM_TCP_TX_SYN:
		/* firmware assumes 8 option bytes - 8 NOPs for now */
		memset(pkt->data, 0x01, 8);
		ip_tot_len += 8;
		pkt->tcp.doff = (sizeof(struct tcphdr) + 8) / 4;
		pkt->tcp.syn = 1;
		break;
	case MVM_TCP_TX_DATA:
		ip_tot_len += tcp->payload_len;
		memcpy(pkt->data, tcp->payload, tcp->payload_len);
		pkt->tcp.psh = 1;
		pkt->tcp.ack = 1;
		break;
	case MVM_TCP_TX_FIN:
		pkt->tcp.fin = 1;
		pkt->tcp.ack = 1;
		break;
	case MVM_TCP_RX_SYNACK:
		pkt->tcp.syn = 1;
		pkt->tcp.ack = 1;
		break;
	case MVM_TCP_RX_ACK:
		pkt->tcp.ack = 1;
		break;
	case MVM_TCP_RX_WAKE:
		ip_tot_len += tcp->wake_len;
		pkt->tcp.psh = 1;
		pkt->tcp.ack = 1;
		memcpy(pkt->data, tcp->wake_data, tcp->wake_len);
		break;
	}

	switch (ptype) {
	case MVM_TCP_TX_SYN:
	case MVM_TCP_TX_DATA:
	case MVM_TCP_TX_FIN:
		pkt->ip.tot_len = cpu_to_be16(ip_tot_len);
		pkt->ip.check = ip_fast_csum(&pkt->ip, pkt->ip.ihl);
		break;
	case MVM_TCP_RX_WAKE:
		for (i = 0; i < DIV_ROUND_UP(tcp->wake_len, 8); i++) {
			u8 tmp = tcp->wake_mask[i];
			mask[i + 6] |= tmp << 6;
			if (i + 1 < DIV_ROUND_UP(tcp->wake_len, 8))
				mask[i + 7] = tmp >> 2;
		}
		/* fall through for ethernet/IP/TCP headers mask */
	case MVM_TCP_RX_SYNACK:
	case MVM_TCP_RX_ACK:
		mask[0] = 0xff; /* match ethernet */
		/*
		 * match ethernet, ip.version, ip.ihl
		 * the ip.ihl half byte is really masked out by firmware
		 */
		mask[1] = 0x7f;
		mask[2] = 0x80; /* match ip.protocol */
		mask[3] = 0xfc; /* match ip.saddr, ip.daddr */
		mask[4] = 0x3f; /* match ip.daddr, tcp.source, tcp.dest */
		mask[5] = 0x80; /* match tcp flags */
		/* leave rest (0 or set for MVM_TCP_RX_WAKE) */
		break;
	};

	*pseudo_hdr_csum = pseudo_hdr_check(ip_tot_len - sizeof(struct iphdr),
					    pkt->ip.saddr, pkt->ip.daddr);
}

static int iwl_mvm_send_remote_wake_cfg(struct iwl_mvm *mvm,
					struct ieee80211_vif *vif,
					struct cfg80211_wowlan_tcp *tcp)
{
	struct iwl_wowlan_remote_wake_config *cfg;
	struct iwl_host_cmd cmd = {
		.id = REMOTE_WAKE_CONFIG_CMD,
		.len = { sizeof(*cfg), },
		.dataflags = { IWL_HCMD_DFL_NOCOPY, },
		.flags = CMD_SYNC,
	};
	int ret;

	if (!tcp)
		return 0;

	cfg = kzalloc(sizeof(*cfg), GFP_KERNEL);
	if (!cfg)
		return -ENOMEM;
	cmd.data[0] = cfg;

	cfg->max_syn_retries = 10;
	cfg->max_data_retries = 10;
	cfg->tcp_syn_ack_timeout = 1; /* seconds */
	cfg->tcp_ack_timeout = 1; /* seconds */

	/* SYN (TX) */
	iwl_mvm_build_tcp_packet(
		vif, tcp, cfg->syn_tx.data, NULL,
		&cfg->syn_tx.info.tcp_pseudo_header_checksum,
		MVM_TCP_TX_SYN);
	cfg->syn_tx.info.tcp_payload_length = 0;

	/* SYN/ACK (RX) */
	iwl_mvm_build_tcp_packet(
		vif, tcp, cfg->synack_rx.data, cfg->synack_rx.rx_mask,
		&cfg->synack_rx.info.tcp_pseudo_header_checksum,
		MVM_TCP_RX_SYNACK);
	cfg->synack_rx.info.tcp_payload_length = 0;

	/* KEEPALIVE/ACK (TX) */
	iwl_mvm_build_tcp_packet(
		vif, tcp, cfg->keepalive_tx.data, NULL,
		&cfg->keepalive_tx.info.tcp_pseudo_header_checksum,
		MVM_TCP_TX_DATA);
	cfg->keepalive_tx.info.tcp_payload_length =
		cpu_to_le16(tcp->payload_len);
	cfg->sequence_number_offset = tcp->payload_seq.offset;
	/* length must be 0..4, the field is little endian */
	cfg->sequence_number_length = tcp->payload_seq.len;
	cfg->initial_sequence_number = cpu_to_le32(tcp->payload_seq.start);
	cfg->keepalive_interval = cpu_to_le16(tcp->data_interval);
	if (tcp->payload_tok.len) {
		cfg->token_offset = tcp->payload_tok.offset;
		cfg->token_length = tcp->payload_tok.len;
		cfg->num_tokens =
			cpu_to_le16(tcp->tokens_size % tcp->payload_tok.len);
		memcpy(cfg->tokens, tcp->payload_tok.token_stream,
		       tcp->tokens_size);
	} else {
		/* set tokens to max value to almost never run out */
		cfg->num_tokens = cpu_to_le16(65535);
	}

	/* ACK (RX) */
	iwl_mvm_build_tcp_packet(
		vif, tcp, cfg->keepalive_ack_rx.data,
		cfg->keepalive_ack_rx.rx_mask,
		&cfg->keepalive_ack_rx.info.tcp_pseudo_header_checksum,
		MVM_TCP_RX_ACK);
	cfg->keepalive_ack_rx.info.tcp_payload_length = 0;

	/* WAKEUP (RX) */
	iwl_mvm_build_tcp_packet(
		vif, tcp, cfg->wake_rx.data, cfg->wake_rx.rx_mask,
		&cfg->wake_rx.info.tcp_pseudo_header_checksum,
		MVM_TCP_RX_WAKE);
	cfg->wake_rx.info.tcp_payload_length =
		cpu_to_le16(tcp->wake_len);

	/* FIN */
	iwl_mvm_build_tcp_packet(
		vif, tcp, cfg->fin_tx.data, NULL,
		&cfg->fin_tx.info.tcp_pseudo_header_checksum,
		MVM_TCP_TX_FIN);
	cfg->fin_tx.info.tcp_payload_length = 0;

	ret = iwl_mvm_send_cmd(mvm, &cmd);
	kfree(cfg);

	return ret;
}

struct iwl_d3_iter_data {
	struct iwl_mvm *mvm;
	struct ieee80211_vif *vif;
	bool error;
};

static void iwl_mvm_d3_iface_iterator(void *_data, u8 *mac,
				      struct ieee80211_vif *vif)
{
	struct iwl_d3_iter_data *data = _data;
	struct iwl_mvm_vif *mvmvif = iwl_mvm_vif_from_mac80211(vif);

	if (vif->type != NL80211_IFTYPE_STATION || vif->p2p)
		return;

	if (mvmvif->ap_sta_id == IWL_MVM_STATION_COUNT)
		return;

	if (data->vif) {
		IWL_ERR(data->mvm, "More than one managed interface active!\n");
		data->error = true;
		return;
	}

	data->vif = vif;
}

static int iwl_mvm_d3_reprogram(struct iwl_mvm *mvm, struct ieee80211_vif *vif,
				struct ieee80211_sta *ap_sta)
{
	struct iwl_mvm_vif *mvmvif = iwl_mvm_vif_from_mac80211(vif);
	struct ieee80211_chanctx_conf *ctx;
	u8 chains_static, chains_dynamic;
	struct cfg80211_chan_def chandef;
	int ret, i;
	struct iwl_binding_cmd binding_cmd = {};
	struct iwl_time_quota_cmd quota_cmd = {};
	u32 status;

	/* add back the PHY */
	if (WARN_ON(!mvmvif->phy_ctxt))
		return -EINVAL;

	rcu_read_lock();
	ctx = rcu_dereference(vif->chanctx_conf);
	if (WARN_ON(!ctx)) {
		rcu_read_unlock();
		return -EINVAL;
	}
	chandef = ctx->def;
	chains_static = ctx->rx_chains_static;
	chains_dynamic = ctx->rx_chains_dynamic;
	rcu_read_unlock();

	ret = iwl_mvm_phy_ctxt_add(mvm, mvmvif->phy_ctxt, &chandef,
				   chains_static, chains_dynamic);
	if (ret)
		return ret;

	/* add back the MAC */
	mvmvif->uploaded = false;

	if (WARN_ON(!vif->bss_conf.assoc))
		return -EINVAL;
	/* hack */
	vif->bss_conf.assoc = false;
	ret = iwl_mvm_mac_ctxt_add(mvm, vif);
	vif->bss_conf.assoc = true;
	if (ret)
		return ret;

	/* add back binding - XXX refactor? */
	binding_cmd.id_and_color =
		cpu_to_le32(FW_CMD_ID_AND_COLOR(mvmvif->phy_ctxt->id,
						mvmvif->phy_ctxt->color));
	binding_cmd.action = cpu_to_le32(FW_CTXT_ACTION_ADD);
	binding_cmd.phy =
		cpu_to_le32(FW_CMD_ID_AND_COLOR(mvmvif->phy_ctxt->id,
						mvmvif->phy_ctxt->color));
	binding_cmd.macs[0] = cpu_to_le32(FW_CMD_ID_AND_COLOR(mvmvif->id,
							      mvmvif->color));
	for (i = 1; i < MAX_MACS_IN_BINDING; i++)
		binding_cmd.macs[i] = cpu_to_le32(FW_CTXT_INVALID);

	status = 0;
	ret = iwl_mvm_send_cmd_pdu_status(mvm, BINDING_CONTEXT_CMD,
					  sizeof(binding_cmd), &binding_cmd,
					  &status);
	if (ret) {
		IWL_ERR(mvm, "Failed to add binding: %d\n", ret);
		return ret;
	}

	if (status) {
		IWL_ERR(mvm, "Binding command failed: %u\n", status);
		return -EIO;
	}

	ret = iwl_mvm_sta_send_to_fw(mvm, ap_sta, false);
	if (ret)
		return ret;
	rcu_assign_pointer(mvm->fw_id_to_mac_id[mvmvif->ap_sta_id], ap_sta);

	ret = iwl_mvm_mac_ctxt_changed(mvm, vif);
	if (ret)
		return ret;

	/* and some quota */
	quota_cmd.quotas[0].id_and_color =
		cpu_to_le32(FW_CMD_ID_AND_COLOR(mvmvif->phy_ctxt->id,
						mvmvif->phy_ctxt->color));
	quota_cmd.quotas[0].quota = cpu_to_le32(100);
	quota_cmd.quotas[0].max_duration = cpu_to_le32(1000);

	for (i = 1; i < MAX_BINDINGS; i++)
		quota_cmd.quotas[i].id_and_color = cpu_to_le32(FW_CTXT_INVALID);

	ret = iwl_mvm_send_cmd_pdu(mvm, TIME_QUOTA_CMD, CMD_SYNC,
				   sizeof(quota_cmd), &quota_cmd);
	if (ret)
		IWL_ERR(mvm, "Failed to send quota: %d\n", ret);

	return 0;
}

static int iwl_mvm_get_last_nonqos_seq(struct iwl_mvm *mvm,
				       struct ieee80211_vif *vif)
{
	struct iwl_mvm_vif *mvmvif = iwl_mvm_vif_from_mac80211(vif);
	struct iwl_nonqos_seq_query_cmd query_cmd = {
		.get_set_flag = cpu_to_le32(IWL_NONQOS_SEQ_GET),
		.mac_id_n_color =
			cpu_to_le32(FW_CMD_ID_AND_COLOR(mvmvif->id,
							mvmvif->color)),
	};
	struct iwl_host_cmd cmd = {
		.id = NON_QOS_TX_COUNTER_CMD,
		.flags = CMD_SYNC | CMD_WANT_SKB,
	};
	int err;
	u32 size;

	if (mvm->fw->ucode_capa.flags & IWL_UCODE_TLV_FLAGS_D3_CONTINUITY_API) {
		cmd.data[0] = &query_cmd;
		cmd.len[0] = sizeof(query_cmd);
	}

	err = iwl_mvm_send_cmd(mvm, &cmd);
	if (err)
		return err;

	size = le32_to_cpu(cmd.resp_pkt->len_n_flags) & FH_RSCSR_FRAME_SIZE_MSK;
	size -= sizeof(cmd.resp_pkt->hdr);
	if (size < sizeof(__le16)) {
		err = -EINVAL;
	} else {
		err = le16_to_cpup((__le16 *)cmd.resp_pkt->data);
		/* new API returns next, not last-used seqno */
		if (mvm->fw->ucode_capa.flags &
				IWL_UCODE_TLV_FLAGS_D3_CONTINUITY_API)
			err = (u16) (err - 0x10);
	}

	iwl_free_resp(&cmd);
	return err;
}

void iwl_mvm_set_last_nonqos_seq(struct iwl_mvm *mvm, struct ieee80211_vif *vif)
{
	struct iwl_mvm_vif *mvmvif = iwl_mvm_vif_from_mac80211(vif);
	struct iwl_nonqos_seq_query_cmd query_cmd = {
		.get_set_flag = cpu_to_le32(IWL_NONQOS_SEQ_SET),
		.mac_id_n_color =
			cpu_to_le32(FW_CMD_ID_AND_COLOR(mvmvif->id,
							mvmvif->color)),
		.value = cpu_to_le16(mvmvif->seqno),
	};

	/* return if called during restart, not resume from D3 */
	if (!mvmvif->seqno_valid)
		return;

	mvmvif->seqno_valid = false;

	if (!(mvm->fw->ucode_capa.flags &
			IWL_UCODE_TLV_FLAGS_D3_CONTINUITY_API))
		return;

	if (iwl_mvm_send_cmd_pdu(mvm, NON_QOS_TX_COUNTER_CMD, CMD_SYNC,
				 sizeof(query_cmd), &query_cmd))
		IWL_ERR(mvm, "failed to set non-QoS seqno\n");
}

static int __iwl_mvm_suspend(struct ieee80211_hw *hw,
			     struct cfg80211_wowlan *wowlan,
			     bool test)
{
	struct iwl_mvm *mvm = IWL_MAC80211_GET_MVM(hw);
	struct iwl_d3_iter_data suspend_iter_data = {
		.mvm = mvm,
	};
	struct ieee80211_vif *vif;
	struct iwl_mvm_vif *mvmvif;
	struct ieee80211_sta *ap_sta;
	struct iwl_mvm_sta *mvm_ap_sta;
	struct iwl_wowlan_config_cmd wowlan_config_cmd = {};
	struct iwl_wowlan_kek_kck_material_cmd kek_kck_cmd = {};
	struct iwl_wowlan_tkip_params_cmd tkip_cmd = {};
	struct iwl_d3_manager_config d3_cfg_cmd_data = {
		/*
		 * Program the minimum sleep time to 10 seconds, as many
		 * platforms have issues processing a wakeup signal while
		 * still being in the process of suspending.
		 */
		.min_sleep_time = cpu_to_le32(10 * 1000 * 1000),
	};
	struct iwl_host_cmd d3_cfg_cmd = {
		.id = D3_CONFIG_CMD,
		.flags = CMD_SYNC | CMD_WANT_SKB,
		.data[0] = &d3_cfg_cmd_data,
		.len[0] = sizeof(d3_cfg_cmd_data),
	};
	struct wowlan_key_data key_data = {
		.use_rsc_tsc = false,
		.tkip = &tkip_cmd,
		.use_tkip = false,
	};
	int ret, i;
	int len __maybe_unused;
	u8 old_aux_sta_id, old_ap_sta_id = IWL_MVM_STATION_COUNT;

	if (!wowlan) {
		/*
		 * mac80211 shouldn't get here, but for D3 test
		 * it doesn't warrant a warning
		 */
		WARN_ON(!test);
		return -EINVAL;
	}

	key_data.rsc_tsc = kzalloc(sizeof(*key_data.rsc_tsc), GFP_KERNEL);
	if (!key_data.rsc_tsc)
		return -ENOMEM;

	mutex_lock(&mvm->mutex);

	old_aux_sta_id = mvm->aux_sta.sta_id;

	/* see if there's only a single BSS vif and it's associated */
	ieee80211_iterate_active_interfaces_atomic(
		mvm->hw, IEEE80211_IFACE_ITER_NORMAL,
		iwl_mvm_d3_iface_iterator, &suspend_iter_data);

	if (suspend_iter_data.error || !suspend_iter_data.vif) {
		ret = 1;
		goto out_noreset;
	}

	vif = suspend_iter_data.vif;
	mvmvif = iwl_mvm_vif_from_mac80211(vif);

	ap_sta = rcu_dereference_protected(
			mvm->fw_id_to_mac_id[mvmvif->ap_sta_id],
			lockdep_is_held(&mvm->mutex));
	if (IS_ERR_OR_NULL(ap_sta)) {
		ret = -EINVAL;
		goto out_noreset;
	}

	mvm_ap_sta = (struct iwl_mvm_sta *)ap_sta->drv_priv;

	/* TODO: wowlan_config_cmd.wowlan_ba_teardown_tids */

	wowlan_config_cmd.is_11n_connection = ap_sta->ht_cap.ht_supported;

	/* Query the last used seqno and set it */
	ret = iwl_mvm_get_last_nonqos_seq(mvm, vif);
	if (ret < 0)
		goto out_noreset;
	wowlan_config_cmd.non_qos_seq = cpu_to_le16(ret);

	/*
	 * For QoS counters, we store the one to use next, so subtract 0x10
	 * since the uCode will add 0x10 *before* using the value while we
	 * increment after using the value (i.e. store the next value to use).
	 */
	for (i = 0; i < IWL_MAX_TID_COUNT; i++) {
		u16 seq = mvm_ap_sta->tid_data[i].seq_number;
		seq -= 0x10;
		wowlan_config_cmd.qos_seq[i] = cpu_to_le16(seq);
	}

	if (wowlan->disconnect)
		wowlan_config_cmd.wakeup_filter |=
			cpu_to_le32(IWL_WOWLAN_WAKEUP_BEACON_MISS |
				    IWL_WOWLAN_WAKEUP_LINK_CHANGE);
	if (wowlan->magic_pkt)
		wowlan_config_cmd.wakeup_filter |=
			cpu_to_le32(IWL_WOWLAN_WAKEUP_MAGIC_PACKET);
	if (wowlan->gtk_rekey_failure)
		wowlan_config_cmd.wakeup_filter |=
			cpu_to_le32(IWL_WOWLAN_WAKEUP_GTK_REKEY_FAIL);
	if (wowlan->eap_identity_req)
		wowlan_config_cmd.wakeup_filter |=
			cpu_to_le32(IWL_WOWLAN_WAKEUP_EAP_IDENT_REQ);
	if (wowlan->four_way_handshake)
		wowlan_config_cmd.wakeup_filter |=
			cpu_to_le32(IWL_WOWLAN_WAKEUP_4WAY_HANDSHAKE);
	if (wowlan->n_patterns)
		wowlan_config_cmd.wakeup_filter |=
			cpu_to_le32(IWL_WOWLAN_WAKEUP_PATTERN_MATCH);

	if (wowlan->rfkill_release)
		wowlan_config_cmd.wakeup_filter |=
			cpu_to_le32(IWL_WOWLAN_WAKEUP_RF_KILL_DEASSERT);

	if (wowlan->tcp) {
		/*
		 * Set the "link change" (really "link lost") flag as well
		 * since that implies losing the TCP connection.
		 */
		wowlan_config_cmd.wakeup_filter |=
			cpu_to_le32(IWL_WOWLAN_WAKEUP_REMOTE_LINK_LOSS |
				    IWL_WOWLAN_WAKEUP_REMOTE_SIGNATURE_TABLE |
				    IWL_WOWLAN_WAKEUP_REMOTE_WAKEUP_PACKET |
				    IWL_WOWLAN_WAKEUP_LINK_CHANGE);
	}

	iwl_mvm_cancel_scan(mvm);

	iwl_trans_stop_device(mvm->trans);

	/*
	 * The D3 firmware still hardcodes the AP station ID for the
	 * BSS we're associated with as 0. Store the real STA ID here
	 * and assign 0. When we leave this function, we'll restore
	 * the original value for the resume code.
	 */
	old_ap_sta_id = mvm_ap_sta->sta_id;
	mvm_ap_sta->sta_id = 0;
	mvmvif->ap_sta_id = 0;

	/*
	 * Set the HW restart bit -- this is mostly true as we're
	 * going to load new firmware and reprogram that, though
	 * the reprogramming is going to be manual to avoid adding
	 * all the MACs that aren't support.
	 * We don't have to clear up everything though because the
	 * reprogramming is manual. When we resume, we'll actually
	 * go through a proper restart sequence again to switch
	 * back to the runtime firmware image.
	 */
	set_bit(IWL_MVM_STATUS_IN_HW_RESTART, &mvm->status);

	/* We reprogram keys and shouldn't allocate new key indices */
	memset(mvm->fw_key_table, 0, sizeof(mvm->fw_key_table));

	mvm->ptk_ivlen = 0;
	mvm->ptk_icvlen = 0;
	mvm->ptk_ivlen = 0;
	mvm->ptk_icvlen = 0;

	/*
	 * The D3 firmware still hardcodes the AP station ID for the
	 * BSS we're associated with as 0. As a result, we have to move
	 * the auxiliary station to ID 1 so the ID 0 remains free for
	 * the AP station for later.
	 * We set the sta_id to 1 here, and reset it to its previous
	 * value (that we stored above) later.
	 */
	mvm->aux_sta.sta_id = 1;

	ret = iwl_mvm_load_d3_fw(mvm);
	if (ret)
		goto out;

	ret = iwl_mvm_d3_reprogram(mvm, vif, ap_sta);
	if (ret)
		goto out;

	if (!iwlwifi_mod_params.sw_crypto) {
		/*
		 * This needs to be unlocked due to lock ordering
		 * constraints. Since we're in the suspend path
		 * that isn't really a problem though.
		 */
		mutex_unlock(&mvm->mutex);
		ieee80211_iter_keys(mvm->hw, vif,
				    iwl_mvm_wowlan_program_keys,
				    &key_data);
		mutex_lock(&mvm->mutex);
		if (key_data.error) {
			ret = -EIO;
			goto out;
		}

		if (key_data.use_rsc_tsc) {
			struct iwl_host_cmd rsc_tsc_cmd = {
				.id = WOWLAN_TSC_RSC_PARAM,
				.flags = CMD_SYNC,
				.data[0] = key_data.rsc_tsc,
				.dataflags[0] = IWL_HCMD_DFL_NOCOPY,
				.len[0] = sizeof(*key_data.rsc_tsc),
			};

			ret = iwl_mvm_send_cmd(mvm, &rsc_tsc_cmd);
			if (ret)
				goto out;
		}

		if (key_data.use_tkip) {
			ret = iwl_mvm_send_cmd_pdu(mvm,
						   WOWLAN_TKIP_PARAM,
						   CMD_SYNC, sizeof(tkip_cmd),
						   &tkip_cmd);
			if (ret)
				goto out;
		}

		if (mvmvif->rekey_data.valid) {
			memset(&kek_kck_cmd, 0, sizeof(kek_kck_cmd));
			memcpy(kek_kck_cmd.kck, mvmvif->rekey_data.kck,
			       NL80211_KCK_LEN);
			kek_kck_cmd.kck_len = cpu_to_le16(NL80211_KCK_LEN);
			memcpy(kek_kck_cmd.kek, mvmvif->rekey_data.kek,
			       NL80211_KEK_LEN);
			kek_kck_cmd.kek_len = cpu_to_le16(NL80211_KEK_LEN);
			kek_kck_cmd.replay_ctr = mvmvif->rekey_data.replay_ctr;

			ret = iwl_mvm_send_cmd_pdu(mvm,
						   WOWLAN_KEK_KCK_MATERIAL,
						   CMD_SYNC,
						   sizeof(kek_kck_cmd),
						   &kek_kck_cmd);
			if (ret)
				goto out;
		}
	}

	ret = iwl_mvm_send_cmd_pdu(mvm, WOWLAN_CONFIGURATION,
				   CMD_SYNC, sizeof(wowlan_config_cmd),
				   &wowlan_config_cmd);
	if (ret)
		goto out;

	ret = iwl_mvm_send_patterns(mvm, wowlan);
	if (ret)
		goto out;

	ret = iwl_mvm_send_proto_offload(mvm, vif);
	if (ret)
		goto out;

	ret = iwl_mvm_send_remote_wake_cfg(mvm, vif, wowlan->tcp);
	if (ret)
		goto out;

	ret = iwl_mvm_power_update_device_mode(mvm);
	if (ret)
		goto out;

	ret = iwl_mvm_power_update_mode(mvm, vif);
	if (ret)
		goto out;

#ifdef CONFIG_IWLWIFI_DEBUGFS
	if (mvm->d3_wake_sysassert)
		d3_cfg_cmd_data.wakeup_flags |=
			cpu_to_le32(IWL_WAKEUP_D3_CONFIG_FW_ERROR);
#endif

	/* must be last -- this switches firmware state */
	ret = iwl_mvm_send_cmd(mvm, &d3_cfg_cmd);
	if (ret)
		goto out;
#ifdef CONFIG_IWLWIFI_DEBUGFS
	len = le32_to_cpu(d3_cfg_cmd.resp_pkt->len_n_flags) &
		FH_RSCSR_FRAME_SIZE_MSK;
	if (len >= sizeof(u32) * 2) {
		mvm->d3_test_pme_ptr =
			le32_to_cpup((__le32 *)d3_cfg_cmd.resp_pkt->data);
	} else if (test) {
		/* in test mode we require the pointer */
		ret = -EIO;
		goto out;
	}
#endif
	iwl_free_resp(&d3_cfg_cmd);

	clear_bit(IWL_MVM_STATUS_IN_HW_RESTART, &mvm->status);

	iwl_trans_d3_suspend(mvm->trans, test);
 out:
	mvm->aux_sta.sta_id = old_aux_sta_id;
	mvm_ap_sta->sta_id = old_ap_sta_id;
	mvmvif->ap_sta_id = old_ap_sta_id;
 out_noreset:
	kfree(key_data.rsc_tsc);
	if (ret < 0)
		ieee80211_restart_hw(mvm->hw);

	mutex_unlock(&mvm->mutex);

	return ret;
}

int iwl_mvm_suspend(struct ieee80211_hw *hw, struct cfg80211_wowlan *wowlan)
{
	return __iwl_mvm_suspend(hw, wowlan, false);
}

<<<<<<< HEAD
static void iwl_mvm_report_wakeup_reasons(struct iwl_mvm *mvm,
					  struct ieee80211_vif *vif,
					  struct iwl_wowlan_status *status)
=======
/* converted data from the different status responses */
struct iwl_wowlan_status_data {
	u16 pattern_number;
	u16 qos_seq_ctr[8];
	u32 wakeup_reasons;
	u32 wake_packet_length;
	u32 wake_packet_bufsize;
	const u8 *wake_packet;
};

static void iwl_mvm_report_wakeup_reasons(struct iwl_mvm *mvm,
					  struct ieee80211_vif *vif,
					  struct iwl_wowlan_status_data *status)
>>>>>>> d8ec26d7
{
	struct sk_buff *pkt = NULL;
	struct cfg80211_wowlan_wakeup wakeup = {
		.pattern_idx = -1,
	};
	struct cfg80211_wowlan_wakeup *wakeup_report = &wakeup;
<<<<<<< HEAD
	u32 reasons = le32_to_cpu(status->wakeup_reasons);
=======
	u32 reasons = status->wakeup_reasons;
>>>>>>> d8ec26d7

	if (reasons == IWL_WOWLAN_WAKEUP_BY_NON_WIRELESS) {
		wakeup_report = NULL;
		goto report;
	}

	if (reasons & IWL_WOWLAN_WAKEUP_BY_MAGIC_PACKET)
		wakeup.magic_pkt = true;

	if (reasons & IWL_WOWLAN_WAKEUP_BY_PATTERN)
		wakeup.pattern_idx =
			status->pattern_number;

	if (reasons & (IWL_WOWLAN_WAKEUP_BY_DISCONNECTION_ON_MISSED_BEACON |
		       IWL_WOWLAN_WAKEUP_BY_DISCONNECTION_ON_DEAUTH))
		wakeup.disconnect = true;

	if (reasons & IWL_WOWLAN_WAKEUP_BY_GTK_REKEY_FAILURE)
		wakeup.gtk_rekey_failure = true;

	if (reasons & IWL_WOWLAN_WAKEUP_BY_RFKILL_DEASSERTED)
		wakeup.rfkill_release = true;

	if (reasons & IWL_WOWLAN_WAKEUP_BY_EAPOL_REQUEST)
		wakeup.eap_identity_req = true;

	if (reasons & IWL_WOWLAN_WAKEUP_BY_FOUR_WAY_HANDSHAKE)
		wakeup.four_way_handshake = true;

	if (reasons & IWL_WOWLAN_WAKEUP_BY_REM_WAKE_LINK_LOSS)
		wakeup.tcp_connlost = true;

	if (reasons & IWL_WOWLAN_WAKEUP_BY_REM_WAKE_SIGNATURE_TABLE)
		wakeup.tcp_nomoretokens = true;

	if (reasons & IWL_WOWLAN_WAKEUP_BY_REM_WAKE_WAKEUP_PACKET)
		wakeup.tcp_match = true;

	if (status->wake_packet_bufsize) {
		int pktsize = status->wake_packet_bufsize;
		int pktlen = status->wake_packet_length;
		const u8 *pktdata = status->wake_packet;
		struct ieee80211_hdr *hdr = (void *)pktdata;
		int truncated = pktlen - pktsize;

		/* this would be a firmware bug */
		if (WARN_ON_ONCE(truncated < 0))
			truncated = 0;

		if (ieee80211_is_data(hdr->frame_control)) {
			int hdrlen = ieee80211_hdrlen(hdr->frame_control);
			int ivlen = 0, icvlen = 4; /* also FCS */

			pkt = alloc_skb(pktsize, GFP_KERNEL);
			if (!pkt)
				goto report;

			memcpy(skb_put(pkt, hdrlen), pktdata, hdrlen);
			pktdata += hdrlen;
			pktsize -= hdrlen;

			if (ieee80211_has_protected(hdr->frame_control)) {
				/*
				 * This is unlocked and using gtk_i(c)vlen,
				 * but since everything is under RTNL still
				 * that's not really a problem - changing
				 * it would be difficult.
				 */
				if (is_multicast_ether_addr(hdr->addr1)) {
					ivlen = mvm->gtk_ivlen;
					icvlen += mvm->gtk_icvlen;
				} else {
					ivlen = mvm->ptk_ivlen;
					icvlen += mvm->ptk_icvlen;
				}
			}

			/* if truncated, FCS/ICV is (partially) gone */
			if (truncated >= icvlen) {
				icvlen = 0;
				truncated -= icvlen;
			} else {
				icvlen -= truncated;
				truncated = 0;
			}

			pktsize -= ivlen + icvlen;
			pktdata += ivlen;

			memcpy(skb_put(pkt, pktsize), pktdata, pktsize);

			if (ieee80211_data_to_8023(pkt, vif->addr, vif->type))
				goto report;
			wakeup.packet = pkt->data;
			wakeup.packet_present_len = pkt->len;
			wakeup.packet_len = pkt->len - truncated;
			wakeup.packet_80211 = false;
		} else {
			int fcslen = 4;

			if (truncated >= 4) {
				truncated -= 4;
				fcslen = 0;
			} else {
				fcslen -= truncated;
				truncated = 0;
			}
			pktsize -= fcslen;
			wakeup.packet = status->wake_packet;
			wakeup.packet_present_len = pktsize;
			wakeup.packet_len = pktlen - truncated;
			wakeup.packet_80211 = true;
		}
	}

 report:
	ieee80211_report_wowlan_wakeup(vif, wakeup_report, GFP_KERNEL);
	kfree_skb(pkt);
}

<<<<<<< HEAD
/* releases the MVM mutex */
static void iwl_mvm_query_wakeup_reasons(struct iwl_mvm *mvm,
=======
static void iwl_mvm_aes_sc_to_seq(struct aes_sc *sc,
				  struct ieee80211_key_seq *seq)
{
	u64 pn;

	pn = le64_to_cpu(sc->pn);
	seq->ccmp.pn[0] = pn >> 40;
	seq->ccmp.pn[1] = pn >> 32;
	seq->ccmp.pn[2] = pn >> 24;
	seq->ccmp.pn[3] = pn >> 16;
	seq->ccmp.pn[4] = pn >> 8;
	seq->ccmp.pn[5] = pn;
}

static void iwl_mvm_tkip_sc_to_seq(struct tkip_sc *sc,
				   struct ieee80211_key_seq *seq)
{
	seq->tkip.iv32 = le32_to_cpu(sc->iv32);
	seq->tkip.iv16 = le16_to_cpu(sc->iv16);
}

static void iwl_mvm_set_aes_rx_seq(struct aes_sc *scs,
				   struct ieee80211_key_conf *key)
{
	int tid;

	BUILD_BUG_ON(IWL_NUM_RSC != IEEE80211_NUM_TIDS);

	for (tid = 0; tid < IWL_NUM_RSC; tid++) {
		struct ieee80211_key_seq seq = {};

		iwl_mvm_aes_sc_to_seq(&scs[tid], &seq);
		ieee80211_set_key_rx_seq(key, tid, &seq);
	}
}

static void iwl_mvm_set_tkip_rx_seq(struct tkip_sc *scs,
				    struct ieee80211_key_conf *key)
{
	int tid;

	BUILD_BUG_ON(IWL_NUM_RSC != IEEE80211_NUM_TIDS);

	for (tid = 0; tid < IWL_NUM_RSC; tid++) {
		struct ieee80211_key_seq seq = {};

		iwl_mvm_tkip_sc_to_seq(&scs[tid], &seq);
		ieee80211_set_key_rx_seq(key, tid, &seq);
	}
}

static void iwl_mvm_set_key_rx_seq(struct ieee80211_key_conf *key,
				   struct iwl_wowlan_status_v6 *status)
{
	union iwl_all_tsc_rsc *rsc = &status->gtk.rsc.all_tsc_rsc;

	switch (key->cipher) {
	case WLAN_CIPHER_SUITE_CCMP:
		iwl_mvm_set_aes_rx_seq(rsc->aes.multicast_rsc, key);
		break;
	case WLAN_CIPHER_SUITE_TKIP:
		iwl_mvm_set_tkip_rx_seq(rsc->tkip.multicast_rsc, key);
		break;
	default:
		WARN_ON(1);
	}
}

struct iwl_mvm_d3_gtk_iter_data {
	struct iwl_wowlan_status_v6 *status;
	void *last_gtk;
	u32 cipher;
	bool find_phase, unhandled_cipher;
	int num_keys;
};

static void iwl_mvm_d3_update_gtks(struct ieee80211_hw *hw,
				   struct ieee80211_vif *vif,
				   struct ieee80211_sta *sta,
				   struct ieee80211_key_conf *key,
				   void *_data)
{
	struct iwl_mvm_d3_gtk_iter_data *data = _data;

	if (data->unhandled_cipher)
		return;

	switch (key->cipher) {
	case WLAN_CIPHER_SUITE_WEP40:
	case WLAN_CIPHER_SUITE_WEP104:
		/* ignore WEP completely, nothing to do */
		return;
	case WLAN_CIPHER_SUITE_CCMP:
	case WLAN_CIPHER_SUITE_TKIP:
		/* we support these */
		break;
	default:
		/* everything else (even CMAC for MFP) - disconnect from AP */
		data->unhandled_cipher = true;
		return;
	}

	data->num_keys++;

	/*
	 * pairwise key - update sequence counters only;
	 * note that this assumes no TDLS sessions are active
	 */
	if (sta) {
		struct ieee80211_key_seq seq = {};
		union iwl_all_tsc_rsc *sc = &data->status->gtk.rsc.all_tsc_rsc;

		if (data->find_phase)
			return;

		switch (key->cipher) {
		case WLAN_CIPHER_SUITE_CCMP:
			iwl_mvm_aes_sc_to_seq(&sc->aes.tsc, &seq);
			iwl_mvm_set_aes_rx_seq(sc->aes.unicast_rsc, key);
			break;
		case WLAN_CIPHER_SUITE_TKIP:
			iwl_mvm_tkip_sc_to_seq(&sc->tkip.tsc, &seq);
			iwl_mvm_set_tkip_rx_seq(sc->tkip.unicast_rsc, key);
			break;
		}
		ieee80211_set_key_tx_seq(key, &seq);

		/* that's it for this key */
		return;
	}

	if (data->find_phase) {
		data->last_gtk = key;
		data->cipher = key->cipher;
		return;
	}

	if (data->status->num_of_gtk_rekeys)
		ieee80211_remove_key(key);
	else if (data->last_gtk == key)
		iwl_mvm_set_key_rx_seq(key, data->status);
}

static bool iwl_mvm_setup_connection_keep(struct iwl_mvm *mvm,
					  struct ieee80211_vif *vif,
					  struct iwl_wowlan_status_v6 *status)
{
	struct iwl_mvm_vif *mvmvif = iwl_mvm_vif_from_mac80211(vif);
	struct iwl_mvm_d3_gtk_iter_data gtkdata = {
		.status = status,
	};

	if (!status || !vif->bss_conf.bssid)
		return false;

	/* find last GTK that we used initially, if any */
	gtkdata.find_phase = true;
	ieee80211_iter_keys(mvm->hw, vif,
			    iwl_mvm_d3_update_gtks, &gtkdata);
	/* not trying to keep connections with MFP/unhandled ciphers */
	if (gtkdata.unhandled_cipher)
		return false;
	if (!gtkdata.num_keys)
		goto out;
	if (!gtkdata.last_gtk)
		return false;

	/*
	 * invalidate all other GTKs that might still exist and update
	 * the one that we used
	 */
	gtkdata.find_phase = false;
	ieee80211_iter_keys(mvm->hw, vif,
			    iwl_mvm_d3_update_gtks, &gtkdata);

	if (status->num_of_gtk_rekeys) {
		struct ieee80211_key_conf *key;
		struct {
			struct ieee80211_key_conf conf;
			u8 key[32];
		} conf = {
			.conf.cipher = gtkdata.cipher,
			.conf.keyidx = status->gtk.key_index,
		};

		switch (gtkdata.cipher) {
		case WLAN_CIPHER_SUITE_CCMP:
			conf.conf.keylen = WLAN_KEY_LEN_CCMP;
			memcpy(conf.conf.key, status->gtk.decrypt_key,
			       WLAN_KEY_LEN_CCMP);
			break;
		case WLAN_CIPHER_SUITE_TKIP:
			conf.conf.keylen = WLAN_KEY_LEN_TKIP;
			memcpy(conf.conf.key, status->gtk.decrypt_key, 16);
			/* leave TX MIC key zeroed, we don't use it anyway */
			memcpy(conf.conf.key +
			       NL80211_TKIP_DATA_OFFSET_RX_MIC_KEY,
			       status->gtk.tkip_mic_key, 8);
			break;
		}

		key = ieee80211_gtk_rekey_add(vif, &conf.conf);
		if (IS_ERR(key))
			return false;
		iwl_mvm_set_key_rx_seq(key, status);
	}

	if (status->num_of_gtk_rekeys) {
		__be64 replay_ctr =
			cpu_to_be64(le64_to_cpu(status->replay_ctr));
		ieee80211_gtk_rekey_notify(vif, vif->bss_conf.bssid,
					   (void *)&replay_ctr, GFP_KERNEL);
	}

out:
	mvmvif->seqno_valid = true;
	/* +0x10 because the set API expects next-to-use, not last-used */
	mvmvif->seqno = le16_to_cpu(status->non_qos_seq_ctr) + 0x10;

	return true;
}

/* releases the MVM mutex */
static bool iwl_mvm_query_wakeup_reasons(struct iwl_mvm *mvm,
>>>>>>> d8ec26d7
					 struct ieee80211_vif *vif)
{
	u32 base = mvm->error_event_table;
	struct error_table_start {
		/* cf. struct iwl_error_event_table */
		u32 valid;
		u32 error_id;
	} err_info;
	struct iwl_host_cmd cmd = {
		.id = WOWLAN_GET_STATUSES,
		.flags = CMD_SYNC | CMD_WANT_SKB,
	};
<<<<<<< HEAD
	struct iwl_wowlan_status *status;
	int ret, len;
=======
	struct iwl_wowlan_status_data status;
	struct iwl_wowlan_status_v6 *status_v6;
	int ret, len, status_size, i;
	bool keep;
	struct ieee80211_sta *ap_sta;
	struct iwl_mvm_sta *mvm_ap_sta;
>>>>>>> d8ec26d7

	iwl_trans_read_mem_bytes(mvm->trans, base,
				 &err_info, sizeof(err_info));

	if (err_info.valid) {
		IWL_INFO(mvm, "error table is valid (%d)\n",
			 err_info.valid);
		if (err_info.error_id == RF_KILL_INDICATOR_FOR_WOWLAN) {
			struct cfg80211_wowlan_wakeup wakeup = {
				.rfkill_release = true,
			};
			ieee80211_report_wowlan_wakeup(vif, &wakeup,
						       GFP_KERNEL);
		}
		goto out_unlock;
	}

	/* only for tracing for now */
	ret = iwl_mvm_send_cmd_pdu(mvm, OFFLOADS_QUERY_CMD, CMD_SYNC, 0, NULL);
	if (ret)
		IWL_ERR(mvm, "failed to query offload statistics (%d)\n", ret);

	ret = iwl_mvm_send_cmd(mvm, &cmd);
	if (ret) {
		IWL_ERR(mvm, "failed to query status (%d)\n", ret);
		goto out_unlock;
	}

	/* RF-kill already asserted again... */
	if (!cmd.resp_pkt)
		goto out_unlock;

<<<<<<< HEAD
	len = le32_to_cpu(cmd.resp_pkt->len_n_flags) & FH_RSCSR_FRAME_SIZE_MSK;
	if (len - sizeof(struct iwl_cmd_header) < sizeof(*status)) {
=======
	if (mvm->fw->ucode_capa.flags & IWL_UCODE_TLV_FLAGS_D3_CONTINUITY_API)
		status_size = sizeof(struct iwl_wowlan_status_v6);
	else
		status_size = sizeof(struct iwl_wowlan_status_v4);

	len = le32_to_cpu(cmd.resp_pkt->len_n_flags) & FH_RSCSR_FRAME_SIZE_MSK;
	if (len - sizeof(struct iwl_cmd_header) < status_size) {
>>>>>>> d8ec26d7
		IWL_ERR(mvm, "Invalid WoWLAN status response!\n");
		goto out_free_resp;
	}

<<<<<<< HEAD
	status = (void *)cmd.resp_pkt->data;

	if (len - sizeof(struct iwl_cmd_header) !=
	    sizeof(*status) +
	    ALIGN(le32_to_cpu(status->wake_packet_bufsize), 4)) {
=======
	if (mvm->fw->ucode_capa.flags & IWL_UCODE_TLV_FLAGS_D3_CONTINUITY_API) {
		status_v6 = (void *)cmd.resp_pkt->data;

		status.pattern_number = le16_to_cpu(status_v6->pattern_number);
		for (i = 0; i < 8; i++)
			status.qos_seq_ctr[i] =
				le16_to_cpu(status_v6->qos_seq_ctr[i]);
		status.wakeup_reasons = le32_to_cpu(status_v6->wakeup_reasons);
		status.wake_packet_length =
			le32_to_cpu(status_v6->wake_packet_length);
		status.wake_packet_bufsize =
			le32_to_cpu(status_v6->wake_packet_bufsize);
		status.wake_packet = status_v6->wake_packet;
	} else {
		struct iwl_wowlan_status_v4 *status_v4;
		status_v6 = NULL;
		status_v4 = (void *)cmd.resp_pkt->data;

		status.pattern_number = le16_to_cpu(status_v4->pattern_number);
		for (i = 0; i < 8; i++)
			status.qos_seq_ctr[i] =
				le16_to_cpu(status_v4->qos_seq_ctr[i]);
		status.wakeup_reasons = le32_to_cpu(status_v4->wakeup_reasons);
		status.wake_packet_length =
			le32_to_cpu(status_v4->wake_packet_length);
		status.wake_packet_bufsize =
			le32_to_cpu(status_v4->wake_packet_bufsize);
		status.wake_packet = status_v4->wake_packet;
	}

	if (len - sizeof(struct iwl_cmd_header) !=
	    status_size + ALIGN(status.wake_packet_bufsize, 4)) {
>>>>>>> d8ec26d7
		IWL_ERR(mvm, "Invalid WoWLAN status response!\n");
		goto out_free_resp;
	}

<<<<<<< HEAD
	/* now we have all the data we need, unlock to avoid mac80211 issues */
	mutex_unlock(&mvm->mutex);

	iwl_mvm_report_wakeup_reasons(mvm, vif, status);
	iwl_free_resp(&cmd);
	return;
=======
	/* still at hard-coded place 0 for D3 image */
	ap_sta = rcu_dereference_protected(
			mvm->fw_id_to_mac_id[0],
			lockdep_is_held(&mvm->mutex));
	if (IS_ERR_OR_NULL(ap_sta))
		goto out_free_resp;

	mvm_ap_sta = (struct iwl_mvm_sta *)ap_sta->drv_priv;
	for (i = 0; i < IWL_MAX_TID_COUNT; i++) {
		u16 seq = status.qos_seq_ctr[i];
		/* firmware stores last-used value, we store next value */
		seq += 0x10;
		mvm_ap_sta->tid_data[i].seq_number = seq;
	}

	/* now we have all the data we need, unlock to avoid mac80211 issues */
	mutex_unlock(&mvm->mutex);

	iwl_mvm_report_wakeup_reasons(mvm, vif, &status);

	keep = iwl_mvm_setup_connection_keep(mvm, vif, status_v6);

	iwl_free_resp(&cmd);
	return keep;
>>>>>>> d8ec26d7

 out_free_resp:
	iwl_free_resp(&cmd);
 out_unlock:
	mutex_unlock(&mvm->mutex);
<<<<<<< HEAD
=======
	return false;
>>>>>>> d8ec26d7
}

static void iwl_mvm_read_d3_sram(struct iwl_mvm *mvm)
{
#ifdef CONFIG_IWLWIFI_DEBUGFS
	const struct fw_img *img = &mvm->fw->img[IWL_UCODE_WOWLAN];
	u32 len = img->sec[IWL_UCODE_SECTION_DATA].len;
	u32 offs = img->sec[IWL_UCODE_SECTION_DATA].offset;

	if (!mvm->store_d3_resume_sram)
		return;

	if (!mvm->d3_resume_sram) {
		mvm->d3_resume_sram = kzalloc(len, GFP_KERNEL);
		if (!mvm->d3_resume_sram)
			return;
	}

	iwl_trans_read_mem_bytes(mvm->trans, offs, mvm->d3_resume_sram, len);
#endif
}

static void iwl_mvm_d3_disconnect_iter(void *data, u8 *mac,
				       struct ieee80211_vif *vif)
{
	/* skip the one we keep connection on */
	if (data == vif)
		return;

	if (vif->type == NL80211_IFTYPE_STATION)
		ieee80211_resume_disconnect(vif);
}

static int __iwl_mvm_resume(struct iwl_mvm *mvm, bool test)
{
	struct iwl_d3_iter_data resume_iter_data = {
		.mvm = mvm,
	};
	struct ieee80211_vif *vif = NULL;
	int ret;
	enum iwl_d3_status d3_status;
	bool keep = false;

	mutex_lock(&mvm->mutex);

	/* get the BSS vif pointer again */
	ieee80211_iterate_active_interfaces_atomic(
		mvm->hw, IEEE80211_IFACE_ITER_NORMAL,
		iwl_mvm_d3_iface_iterator, &resume_iter_data);

	if (WARN_ON(resume_iter_data.error || !resume_iter_data.vif))
		goto out_unlock;

	vif = resume_iter_data.vif;

	ret = iwl_trans_d3_resume(mvm->trans, &d3_status, test);
	if (ret)
		goto out_unlock;

	if (d3_status != IWL_D3_STATUS_ALIVE) {
		IWL_INFO(mvm, "Device was reset during suspend\n");
		goto out_unlock;
	}

	/* query SRAM first in case we want event logging */
	iwl_mvm_read_d3_sram(mvm);

<<<<<<< HEAD
	iwl_mvm_query_wakeup_reasons(mvm, vif);
=======
	keep = iwl_mvm_query_wakeup_reasons(mvm, vif);
>>>>>>> d8ec26d7
	/* has unlocked the mutex, so skip that */
	goto out;

 out_unlock:
	mutex_unlock(&mvm->mutex);

 out:
<<<<<<< HEAD
	if (!test && vif)
		ieee80211_resume_disconnect(vif);
=======
	if (!test)
		ieee80211_iterate_active_interfaces_rtnl(mvm->hw,
			IEEE80211_IFACE_ITER_NORMAL,
			iwl_mvm_d3_disconnect_iter, keep ? vif : NULL);
>>>>>>> d8ec26d7

	/* return 1 to reconfigure the device */
	set_bit(IWL_MVM_STATUS_IN_HW_RESTART, &mvm->status);
	return 1;
}

int iwl_mvm_resume(struct ieee80211_hw *hw)
{
	struct iwl_mvm *mvm = IWL_MAC80211_GET_MVM(hw);

	return __iwl_mvm_resume(mvm, false);
}

void iwl_mvm_set_wakeup(struct ieee80211_hw *hw, bool enabled)
{
	struct iwl_mvm *mvm = IWL_MAC80211_GET_MVM(hw);

	device_set_wakeup_enable(mvm->trans->dev, enabled);
}

#ifdef CONFIG_IWLWIFI_DEBUGFS
static int iwl_mvm_d3_test_open(struct inode *inode, struct file *file)
{
	struct iwl_mvm *mvm = inode->i_private;
	int err;

	if (mvm->d3_test_active)
		return -EBUSY;

	file->private_data = inode->i_private;

	ieee80211_stop_queues(mvm->hw);
	synchronize_net();

	/* start pseudo D3 */
	rtnl_lock();
	err = __iwl_mvm_suspend(mvm->hw, mvm->hw->wiphy->wowlan_config, true);
	rtnl_unlock();
	if (err > 0)
		err = -EINVAL;
	if (err) {
		ieee80211_wake_queues(mvm->hw);
		return err;
	}
	mvm->d3_test_active = true;
	return 0;
}

static ssize_t iwl_mvm_d3_test_read(struct file *file, char __user *user_buf,
				    size_t count, loff_t *ppos)
{
	struct iwl_mvm *mvm = file->private_data;
	u32 pme_asserted;

	while (true) {
		pme_asserted = iwl_trans_read_mem32(mvm->trans,
						    mvm->d3_test_pme_ptr);
		if (pme_asserted)
			break;
		if (msleep_interruptible(100))
			break;
	}

	return 0;
}

static void iwl_mvm_d3_test_disconn_work_iter(void *_data, u8 *mac,
					      struct ieee80211_vif *vif)
{
	if (vif->type == NL80211_IFTYPE_STATION)
		ieee80211_connection_loss(vif);
}

static int iwl_mvm_d3_test_release(struct inode *inode, struct file *file)
{
	struct iwl_mvm *mvm = inode->i_private;
	int remaining_time = 10;

	mvm->d3_test_active = false;
	__iwl_mvm_resume(mvm, true);
	iwl_abort_notification_waits(&mvm->notif_wait);
	ieee80211_restart_hw(mvm->hw);

	/* wait for restart and disconnect all interfaces */
	while (test_bit(IWL_MVM_STATUS_IN_HW_RESTART, &mvm->status) &&
	       remaining_time > 0) {
		remaining_time--;
		msleep(1000);
	}

	if (remaining_time == 0)
		IWL_ERR(mvm, "Timed out waiting for HW restart to finish!\n");

	ieee80211_iterate_active_interfaces_atomic(
		mvm->hw, IEEE80211_IFACE_ITER_NORMAL,
		iwl_mvm_d3_test_disconn_work_iter, NULL);

	ieee80211_wake_queues(mvm->hw);

	return 0;
}

const struct file_operations iwl_dbgfs_d3_test_ops = {
	.llseek = no_llseek,
	.open = iwl_mvm_d3_test_open,
	.read = iwl_mvm_d3_test_read,
	.release = iwl_mvm_d3_test_release,
};
#endif<|MERGE_RESOLUTION|>--- conflicted
+++ resolved
@@ -382,11 +382,6 @@
 	union {
 		struct iwl_proto_offload_cmd_v1 v1;
 		struct iwl_proto_offload_cmd_v2 v2;
-<<<<<<< HEAD
-	} cmd = {};
-	struct iwl_proto_offload_cmd_common *common;
-	u32 enabled = 0, size;
-=======
 		struct iwl_proto_offload_cmd_v3_small v3s;
 		struct iwl_proto_offload_cmd_v3_large v3l;
 	} cmd = {};
@@ -399,22 +394,10 @@
 	struct iwl_proto_offload_cmd_common *common;
 	u32 enabled = 0, size;
 	u32 capa_flags = mvm->fw->ucode_capa.flags;
->>>>>>> d8ec26d7
 #if IS_ENABLED(CONFIG_IPV6)
 	struct iwl_mvm_vif *mvmvif = iwl_mvm_vif_from_mac80211(vif);
 	int i;
 
-<<<<<<< HEAD
-	if (mvm->fw->ucode_capa.flags & IWL_UCODE_TLV_FLAGS_D3_6_IPV6_ADDRS) {
-		if (mvmvif->num_target_ipv6_addrs) {
-			enabled |= IWL_D3_PROTO_OFFLOAD_NS;
-			memcpy(cmd.v2.ndp_mac_addr, vif->addr, ETH_ALEN);
-		}
-
-		BUILD_BUG_ON(sizeof(cmd.v2.target_ipv6_addr[0]) !=
-			     sizeof(mvmvif->target_ipv6_addrs[0]));
-
-=======
 	if (capa_flags & IWL_UCODE_TLV_FLAGS_NEW_NSOFFL_SMALL ||
 	    capa_flags & IWL_UCODE_TLV_FLAGS_NEW_NSOFFL_LARGE) {
 		struct iwl_ns_config *nsc;
@@ -475,7 +458,6 @@
 		BUILD_BUG_ON(sizeof(cmd.v2.target_ipv6_addr[0]) !=
 			     sizeof(mvmvif->target_ipv6_addrs[0]));
 
->>>>>>> d8ec26d7
 		for (i = 0; i < min(mvmvif->num_target_ipv6_addrs,
 				    IWL_PROTO_OFFLOAD_NUM_IPV6_ADDRS_V2); i++)
 			memcpy(cmd.v2.target_ipv6_addr[i],
@@ -498,9 +480,6 @@
 	}
 #endif
 
-<<<<<<< HEAD
-	if (mvm->fw->ucode_capa.flags & IWL_UCODE_TLV_FLAGS_D3_6_IPV6_ADDRS) {
-=======
 	if (capa_flags & IWL_UCODE_TLV_FLAGS_NEW_NSOFFL_SMALL) {
 		common = &cmd.v3s.common;
 		size = sizeof(cmd.v3s);
@@ -508,7 +487,6 @@
 		common = &cmd.v3l.common;
 		size = sizeof(cmd.v3l);
 	} else if (capa_flags & IWL_UCODE_TLV_FLAGS_D3_6_IPV6_ADDRS) {
->>>>>>> d8ec26d7
 		common = &cmd.v2.common;
 		size = sizeof(cmd.v2);
 	} else {
@@ -527,13 +505,8 @@
 
 	common->enabled = cpu_to_le32(enabled);
 
-<<<<<<< HEAD
-	return iwl_mvm_send_cmd_pdu(mvm, PROT_OFFLOAD_CONFIG_CMD, CMD_SYNC,
-				    size, &cmd);
-=======
 	hcmd.len[0] = size;
 	return iwl_mvm_send_cmd(mvm, &hcmd);
->>>>>>> d8ec26d7
 }
 
 enum iwl_mvm_tcp_packet_type {
@@ -1273,11 +1246,6 @@
 	return __iwl_mvm_suspend(hw, wowlan, false);
 }
 
-<<<<<<< HEAD
-static void iwl_mvm_report_wakeup_reasons(struct iwl_mvm *mvm,
-					  struct ieee80211_vif *vif,
-					  struct iwl_wowlan_status *status)
-=======
 /* converted data from the different status responses */
 struct iwl_wowlan_status_data {
 	u16 pattern_number;
@@ -1291,18 +1259,13 @@
 static void iwl_mvm_report_wakeup_reasons(struct iwl_mvm *mvm,
 					  struct ieee80211_vif *vif,
 					  struct iwl_wowlan_status_data *status)
->>>>>>> d8ec26d7
 {
 	struct sk_buff *pkt = NULL;
 	struct cfg80211_wowlan_wakeup wakeup = {
 		.pattern_idx = -1,
 	};
 	struct cfg80211_wowlan_wakeup *wakeup_report = &wakeup;
-<<<<<<< HEAD
-	u32 reasons = le32_to_cpu(status->wakeup_reasons);
-=======
 	u32 reasons = status->wakeup_reasons;
->>>>>>> d8ec26d7
 
 	if (reasons == IWL_WOWLAN_WAKEUP_BY_NON_WIRELESS) {
 		wakeup_report = NULL;
@@ -1423,10 +1386,6 @@
 	kfree_skb(pkt);
 }
 
-<<<<<<< HEAD
-/* releases the MVM mutex */
-static void iwl_mvm_query_wakeup_reasons(struct iwl_mvm *mvm,
-=======
 static void iwl_mvm_aes_sc_to_seq(struct aes_sc *sc,
 				  struct ieee80211_key_seq *seq)
 {
@@ -1651,7 +1610,6 @@
 
 /* releases the MVM mutex */
 static bool iwl_mvm_query_wakeup_reasons(struct iwl_mvm *mvm,
->>>>>>> d8ec26d7
 					 struct ieee80211_vif *vif)
 {
 	u32 base = mvm->error_event_table;
@@ -1664,17 +1622,12 @@
 		.id = WOWLAN_GET_STATUSES,
 		.flags = CMD_SYNC | CMD_WANT_SKB,
 	};
-<<<<<<< HEAD
-	struct iwl_wowlan_status *status;
-	int ret, len;
-=======
 	struct iwl_wowlan_status_data status;
 	struct iwl_wowlan_status_v6 *status_v6;
 	int ret, len, status_size, i;
 	bool keep;
 	struct ieee80211_sta *ap_sta;
 	struct iwl_mvm_sta *mvm_ap_sta;
->>>>>>> d8ec26d7
 
 	iwl_trans_read_mem_bytes(mvm->trans, base,
 				 &err_info, sizeof(err_info));
@@ -1707,10 +1660,6 @@
 	if (!cmd.resp_pkt)
 		goto out_unlock;
 
-<<<<<<< HEAD
-	len = le32_to_cpu(cmd.resp_pkt->len_n_flags) & FH_RSCSR_FRAME_SIZE_MSK;
-	if (len - sizeof(struct iwl_cmd_header) < sizeof(*status)) {
-=======
 	if (mvm->fw->ucode_capa.flags & IWL_UCODE_TLV_FLAGS_D3_CONTINUITY_API)
 		status_size = sizeof(struct iwl_wowlan_status_v6);
 	else
@@ -1718,18 +1667,10 @@
 
 	len = le32_to_cpu(cmd.resp_pkt->len_n_flags) & FH_RSCSR_FRAME_SIZE_MSK;
 	if (len - sizeof(struct iwl_cmd_header) < status_size) {
->>>>>>> d8ec26d7
 		IWL_ERR(mvm, "Invalid WoWLAN status response!\n");
 		goto out_free_resp;
 	}
 
-<<<<<<< HEAD
-	status = (void *)cmd.resp_pkt->data;
-
-	if (len - sizeof(struct iwl_cmd_header) !=
-	    sizeof(*status) +
-	    ALIGN(le32_to_cpu(status->wake_packet_bufsize), 4)) {
-=======
 	if (mvm->fw->ucode_capa.flags & IWL_UCODE_TLV_FLAGS_D3_CONTINUITY_API) {
 		status_v6 = (void *)cmd.resp_pkt->data;
 
@@ -1762,19 +1703,10 @@
 
 	if (len - sizeof(struct iwl_cmd_header) !=
 	    status_size + ALIGN(status.wake_packet_bufsize, 4)) {
->>>>>>> d8ec26d7
 		IWL_ERR(mvm, "Invalid WoWLAN status response!\n");
 		goto out_free_resp;
 	}
 
-<<<<<<< HEAD
-	/* now we have all the data we need, unlock to avoid mac80211 issues */
-	mutex_unlock(&mvm->mutex);
-
-	iwl_mvm_report_wakeup_reasons(mvm, vif, status);
-	iwl_free_resp(&cmd);
-	return;
-=======
 	/* still at hard-coded place 0 for D3 image */
 	ap_sta = rcu_dereference_protected(
 			mvm->fw_id_to_mac_id[0],
@@ -1799,16 +1731,12 @@
 
 	iwl_free_resp(&cmd);
 	return keep;
->>>>>>> d8ec26d7
 
  out_free_resp:
 	iwl_free_resp(&cmd);
  out_unlock:
 	mutex_unlock(&mvm->mutex);
-<<<<<<< HEAD
-=======
 	return false;
->>>>>>> d8ec26d7
 }
 
 static void iwl_mvm_read_d3_sram(struct iwl_mvm *mvm)
@@ -1876,11 +1804,7 @@
 	/* query SRAM first in case we want event logging */
 	iwl_mvm_read_d3_sram(mvm);
 
-<<<<<<< HEAD
-	iwl_mvm_query_wakeup_reasons(mvm, vif);
-=======
 	keep = iwl_mvm_query_wakeup_reasons(mvm, vif);
->>>>>>> d8ec26d7
 	/* has unlocked the mutex, so skip that */
 	goto out;
 
@@ -1888,15 +1812,10 @@
 	mutex_unlock(&mvm->mutex);
 
  out:
-<<<<<<< HEAD
-	if (!test && vif)
-		ieee80211_resume_disconnect(vif);
-=======
 	if (!test)
 		ieee80211_iterate_active_interfaces_rtnl(mvm->hw,
 			IEEE80211_IFACE_ITER_NORMAL,
 			iwl_mvm_d3_disconnect_iter, keep ? vif : NULL);
->>>>>>> d8ec26d7
 
 	/* return 1 to reconfigure the device */
 	set_bit(IWL_MVM_STATUS_IN_HW_RESTART, &mvm->status);
