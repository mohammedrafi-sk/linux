/******************************************************************************
 *
 * This file is provided under a dual BSD/GPLv2 license.  When using or
 * redistributing this file, you may do so under either license.
 *
 * GPL LICENSE SUMMARY
 *
 * Copyright(c) 2005 - 2011 Intel Corporation. All rights reserved.
 *
 * This program is free software; you can redistribute it and/or modify
 * it under the terms of version 2 of the GNU General Public License as
 * published by the Free Software Foundation.
 *
 * This program is distributed in the hope that it will be useful, but
 * WITHOUT ANY WARRANTY; without even the implied warranty of
 * MERCHANTABILITY or FITNESS FOR A PARTICULAR PURPOSE.  See the GNU
 * General Public License for more details.
 *
 * You should have received a copy of the GNU General Public License
 * along with this program; if not, write to the Free Software
 * Foundation, Inc., 51 Franklin Street, Fifth Floor, Boston, MA 02110,
 * USA
 *
 * The full GNU General Public License is included in this distribution
 * in the file called LICENSE.GPL.
 *
 * Contact Information:
 *  Intel Linux Wireless <ilw@linux.intel.com>
 * Intel Corporation, 5200 N.E. Elam Young Parkway, Hillsboro, OR 97124-6497
 *
 * BSD LICENSE
 *
 * Copyright(c) 2005 - 2011 Intel Corporation. All rights reserved.
 * All rights reserved.
 *
 * Redistribution and use in source and binary forms, with or without
 * modification, are permitted provided that the following conditions
 * are met:
 *
 *  * Redistributions of source code must retain the above copyright
 *    notice, this list of conditions and the following disclaimer.
 *  * Redistributions in binary form must reproduce the above copyright
 *    notice, this list of conditions and the following disclaimer in
 *    the documentation and/or other materials provided with the
 *    distribution.
 *  * Neither the name Intel Corporation nor the names of its
 *    contributors may be used to endorse or promote products derived
 *    from this software without specific prior written permission.
 *
 * THIS SOFTWARE IS PROVIDED BY THE COPYRIGHT HOLDERS AND CONTRIBUTORS
 * "AS IS" AND ANY EXPRESS OR IMPLIED WARRANTIES, INCLUDING, BUT NOT
 * LIMITED TO, THE IMPLIED WARRANTIES OF MERCHANTABILITY AND FITNESS FOR
 * A PARTICULAR PURPOSE ARE DISCLAIMED. IN NO EVENT SHALL THE COPYRIGHT
 * OWNER OR CONTRIBUTORS BE LIABLE FOR ANY DIRECT, INDIRECT, INCIDENTAL,
 * SPECIAL, EXEMPLARY, OR CONSEQUENTIAL DAMAGES (INCLUDING, BUT NOT
 * LIMITED TO, PROCUREMENT OF SUBSTITUTE GOODS OR SERVICES; LOSS OF USE,
 * DATA, OR PROFITS; OR BUSINESS INTERRUPTION) HOWEVER CAUSED AND ON ANY
 * THEORY OF LIABILITY, WHETHER IN CONTRACT, STRICT LIABILITY, OR TORT
 * (INCLUDING NEGLIGENCE OR OTHERWISE) ARISING IN ANY WAY OUT OF THE USE
 * OF THIS SOFTWARE, EVEN IF ADVISED OF THE POSSIBILITY OF SUCH DAMAGE.
 *
 *****************************************************************************/
#ifndef __iwl_csr_h__
#define __iwl_csr_h__
/*
 * CSR (control and status registers)
 *
 * CSR registers are mapped directly into PCI bus space, and are accessible
 * whenever platform supplies power to device, even when device is in
 * low power states due to driver-invoked device resets
 * (e.g. CSR_RESET_REG_FLAG_SW_RESET) or uCode-driven power-saving modes.
 *
 * Use iwl_write32() and iwl_read32() family to access these registers;
 * these provide simple PCI bus access, without waking up the MAC.
 * Do not use iwl_write_direct32() family for these registers;
 * no need to "grab nic access" via CSR_GP_CNTRL_REG_FLAG_MAC_ACCESS_REQ.
 * The MAC (uCode processor, etc.) does not need to be powered up for accessing
 * the CSR registers.
 *
 * NOTE:  Device does need to be awake in order to read this memory
 *        via CSR_EEPROM and CSR_OTP registers
 */
#define CSR_BASE    (0x000)

#define CSR_HW_IF_CONFIG_REG    (CSR_BASE+0x000) /* hardware interface config */
#define CSR_INT_COALESCING      (CSR_BASE+0x004) /* accum ints, 32-usec units */
#define CSR_INT                 (CSR_BASE+0x008) /* host interrupt status/ack */
#define CSR_INT_MASK            (CSR_BASE+0x00c) /* host interrupt enable */
#define CSR_FH_INT_STATUS       (CSR_BASE+0x010) /* busmaster int status/ack*/
#define CSR_GPIO_IN             (CSR_BASE+0x018) /* read external chip pins */
#define CSR_RESET               (CSR_BASE+0x020) /* busmaster enable, NMI, etc*/
#define CSR_GP_CNTRL            (CSR_BASE+0x024)

/* 2nd byte of CSR_INT_COALESCING, not accessible via iwl_write32()! */
#define CSR_INT_PERIODIC_REG	(CSR_BASE+0x005)

/*
 * Hardware revision info
 * Bit fields:
 * 31-8:  Reserved
 *  7-4:  Type of device:  see CSR_HW_REV_TYPE_xxx definitions
 *  3-2:  Revision step:  0 = A, 1 = B, 2 = C, 3 = D
 *  1-0:  "Dash" (-) value, as in A-1, etc.
 *
 * NOTE:  Revision step affects calculation of CCK txpower for 4965.
 * NOTE:  See also CSR_HW_REV_WA_REG (work-around for bug in 4965).
 */
#define CSR_HW_REV              (CSR_BASE+0x028)

/*
 * EEPROM and OTP (one-time-programmable) memory reads
 *
 * NOTE:  Device must be awake, initialized via apm_ops.init(),
 *        in order to read.
 */
#define CSR_EEPROM_REG          (CSR_BASE+0x02c)
#define CSR_EEPROM_GP           (CSR_BASE+0x030)
#define CSR_OTP_GP_REG   	(CSR_BASE+0x034)

#define CSR_GIO_REG		(CSR_BASE+0x03C)
#define CSR_GP_UCODE_REG	(CSR_BASE+0x048)
#define CSR_GP_DRIVER_REG	(CSR_BASE+0x050)

/*
 * UCODE-DRIVER GP (general purpose) mailbox registers.
 * SET/CLR registers set/clear bit(s) if "1" is written.
 */
#define CSR_UCODE_DRV_GP1       (CSR_BASE+0x054)
#define CSR_UCODE_DRV_GP1_SET   (CSR_BASE+0x058)
#define CSR_UCODE_DRV_GP1_CLR   (CSR_BASE+0x05c)
#define CSR_UCODE_DRV_GP2       (CSR_BASE+0x060)

#define CSR_LED_REG             (CSR_BASE+0x094)
#define CSR_DRAM_INT_TBL_REG	(CSR_BASE+0x0A0)
#define CSR_MAC_SHADOW_REG_CTRL	(CSR_BASE+0x0A8) /* 6000 and up */


/* GIO Chicken Bits (PCI Express bus link power management) */
#define CSR_GIO_CHICKEN_BITS    (CSR_BASE+0x100)

/* Analog phase-lock-loop configuration  */
#define CSR_ANA_PLL_CFG         (CSR_BASE+0x20c)

/*
 * CSR Hardware Revision Workaround Register.  Indicates hardware rev;
 * "step" determines CCK backoff for txpower calculation.  Used for 4965 only.
 * See also CSR_HW_REV register.
 * Bit fields:
 *  3-2:  0 = A, 1 = B, 2 = C, 3 = D step
 *  1-0:  "Dash" (-) value, as in C-1, etc.
 */
#define CSR_HW_REV_WA_REG		(CSR_BASE+0x22C)

#define CSR_DBG_HPET_MEM_REG		(CSR_BASE+0x240)
#define CSR_DBG_LINK_PWR_MGMT_REG	(CSR_BASE+0x250)

/* Bits for CSR_HW_IF_CONFIG_REG */
#define CSR_HW_IF_CONFIG_REG_MSK_BOARD_VER	(0x00000C00)
#define CSR_HW_IF_CONFIG_REG_BIT_MAC_SI 	(0x00000100)
#define CSR_HW_IF_CONFIG_REG_BIT_RADIO_SI	(0x00000200)

#define CSR_HW_IF_CONFIG_REG_BIT_HAP_WAKE_L1A	(0x00080000)
#define CSR_HW_IF_CONFIG_REG_BIT_EEPROM_OWN_SEM	(0x00200000)
#define CSR_HW_IF_CONFIG_REG_BIT_NIC_READY	(0x00400000) /* PCI_OWN_SEM */
#define CSR_HW_IF_CONFIG_REG_BIT_NIC_PREPARE_DONE (0x02000000) /* ME_OWN */
#define CSR_HW_IF_CONFIG_REG_PREPARE		  (0x08000000) /* WAKE_ME */

#define CSR_INT_PERIODIC_DIS			(0x00) /* disable periodic int*/
#define CSR_INT_PERIODIC_ENA			(0xFF) /* 255*32 usec ~ 8 msec*/

/* interrupt flags in INTA, set by uCode or hardware (e.g. dma),
 * acknowledged (reset) by host writing "1" to flagged bits. */
#define CSR_INT_BIT_FH_RX        (1 << 31) /* Rx DMA, cmd responses, FH_INT[17:16] */
#define CSR_INT_BIT_HW_ERR       (1 << 29) /* DMA hardware error FH_INT[31] */
#define CSR_INT_BIT_RX_PERIODIC	 (1 << 28) /* Rx periodic */
#define CSR_INT_BIT_FH_TX        (1 << 27) /* Tx DMA FH_INT[1:0] */
#define CSR_INT_BIT_SCD          (1 << 26) /* TXQ pointer advanced */
#define CSR_INT_BIT_SW_ERR       (1 << 25) /* uCode error */
#define CSR_INT_BIT_RF_KILL      (1 << 7)  /* HW RFKILL switch GP_CNTRL[27] toggled */
#define CSR_INT_BIT_CT_KILL      (1 << 6)  /* Critical temp (chip too hot) rfkill */
#define CSR_INT_BIT_SW_RX        (1 << 3)  /* Rx, command responses */
#define CSR_INT_BIT_WAKEUP       (1 << 1)  /* NIC controller waking up (pwr mgmt) */
#define CSR_INT_BIT_ALIVE        (1 << 0)  /* uCode interrupts once it initializes */

#define CSR_INI_SET_MASK	(CSR_INT_BIT_FH_RX   | \
				 CSR_INT_BIT_HW_ERR  | \
				 CSR_INT_BIT_FH_TX   | \
				 CSR_INT_BIT_SW_ERR  | \
				 CSR_INT_BIT_RF_KILL | \
				 CSR_INT_BIT_SW_RX   | \
				 CSR_INT_BIT_WAKEUP  | \
				 CSR_INT_BIT_ALIVE)

/* interrupt flags in FH (flow handler) (PCI busmaster DMA) */
#define CSR_FH_INT_BIT_ERR       (1 << 31) /* Error */
#define CSR_FH_INT_BIT_HI_PRIOR  (1 << 30) /* High priority Rx, bypass coalescing */
#define CSR_FH_INT_BIT_RX_CHNL1  (1 << 17) /* Rx channel 1 */
#define CSR_FH_INT_BIT_RX_CHNL0  (1 << 16) /* Rx channel 0 */
#define CSR_FH_INT_BIT_TX_CHNL1  (1 << 1)  /* Tx channel 1 */
#define CSR_FH_INT_BIT_TX_CHNL0  (1 << 0)  /* Tx channel 0 */

#define CSR_FH_INT_RX_MASK	(CSR_FH_INT_BIT_HI_PRIOR | \
				CSR_FH_INT_BIT_RX_CHNL1 | \
				CSR_FH_INT_BIT_RX_CHNL0)

#define CSR_FH_INT_TX_MASK	(CSR_FH_INT_BIT_TX_CHNL1 | \
				CSR_FH_INT_BIT_TX_CHNL0)

/* GPIO */
#define CSR_GPIO_IN_BIT_AUX_POWER                   (0x00000200)
#define CSR_GPIO_IN_VAL_VAUX_PWR_SRC                (0x00000000)
#define CSR_GPIO_IN_VAL_VMAIN_PWR_SRC               (0x00000200)

/* RESET */
#define CSR_RESET_REG_FLAG_NEVO_RESET                (0x00000001)
#define CSR_RESET_REG_FLAG_FORCE_NMI                 (0x00000002)
#define CSR_RESET_REG_FLAG_SW_RESET                  (0x00000080)
#define CSR_RESET_REG_FLAG_MASTER_DISABLED           (0x00000100)
#define CSR_RESET_REG_FLAG_STOP_MASTER               (0x00000200)
#define CSR_RESET_LINK_PWR_MGMT_DISABLED             (0x80000000)

/*
 * GP (general purpose) CONTROL REGISTER
 * Bit fields:
 *    27:  HW_RF_KILL_SW
 *         Indicates state of (platform's) hardware RF-Kill switch
 * 26-24:  POWER_SAVE_TYPE
 *         Indicates current power-saving mode:
 *         000 -- No power saving
 *         001 -- MAC power-down
 *         010 -- PHY (radio) power-down
 *         011 -- Error
 *   9-6:  SYS_CONFIG
 *         Indicates current system configuration, reflecting pins on chip
 *         as forced high/low by device circuit board.
 *     4:  GOING_TO_SLEEP
 *         Indicates MAC is entering a power-saving sleep power-down.
 *         Not a good time to access device-internal resources.
 *     3:  MAC_ACCESS_REQ
 *         Host sets this to request and maintain MAC wakeup, to allow host
 *         access to device-internal resources.  Host must wait for
 *         MAC_CLOCK_READY (and !GOING_TO_SLEEP) before accessing non-CSR
 *         device registers.
 *     2:  INIT_DONE
 *         Host sets this to put device into fully operational D0 power mode.
 *         Host resets this after SW_RESET to put device into low power mode.
 *     0:  MAC_CLOCK_READY
 *         Indicates MAC (ucode processor, etc.) is powered up and can run.
 *         Internal resources are accessible.
 *         NOTE:  This does not indicate that the processor is actually running.
 *         NOTE:  This does not indicate that device has completed
 *                init or post-power-down restore of internal SRAM memory.
 *                Use CSR_UCODE_DRV_GP1_BIT_MAC_SLEEP as indication that
 *                SRAM is restored and uCode is in normal operation mode.
 *                Later devices (5xxx/6xxx/1xxx) use non-volatile SRAM, and
 *                do not need to save/restore it.
 *         NOTE:  After device reset, this bit remains "0" until host sets
 *                INIT_DONE
 */
#define CSR_GP_CNTRL_REG_FLAG_MAC_CLOCK_READY        (0x00000001)
#define CSR_GP_CNTRL_REG_FLAG_INIT_DONE              (0x00000004)
#define CSR_GP_CNTRL_REG_FLAG_MAC_ACCESS_REQ         (0x00000008)
#define CSR_GP_CNTRL_REG_FLAG_GOING_TO_SLEEP         (0x00000010)

#define CSR_GP_CNTRL_REG_VAL_MAC_ACCESS_EN           (0x00000001)

#define CSR_GP_CNTRL_REG_MSK_POWER_SAVE_TYPE         (0x07000000)
#define CSR_GP_CNTRL_REG_FLAG_MAC_POWER_SAVE         (0x04000000)
#define CSR_GP_CNTRL_REG_FLAG_HW_RF_KILL_SW          (0x08000000)


/* HW REV */
#define CSR_HW_REV_TYPE_MSK            (0x00001F0)
<<<<<<< HEAD
#define CSR_HW_REV_TYPE_3945           (0x00000D0)
#define CSR_HW_REV_TYPE_4965           (0x0000000)
=======
>>>>>>> d762f438
#define CSR_HW_REV_TYPE_5300           (0x0000020)
#define CSR_HW_REV_TYPE_5350           (0x0000030)
#define CSR_HW_REV_TYPE_5100           (0x0000050)
#define CSR_HW_REV_TYPE_5150           (0x0000040)
#define CSR_HW_REV_TYPE_1000           (0x0000060)
#define CSR_HW_REV_TYPE_6x00           (0x0000070)
#define CSR_HW_REV_TYPE_6x50           (0x0000080)
#define CSR_HW_REV_TYPE_6150           (0x0000084)
#define CSR_HW_REV_TYPE_6x05	       (0x00000B0)
#define CSR_HW_REV_TYPE_6x30	       CSR_HW_REV_TYPE_6x05
#define CSR_HW_REV_TYPE_6x35	       CSR_HW_REV_TYPE_6x05
#define CSR_HW_REV_TYPE_2x30	       (0x00000C0)
#define CSR_HW_REV_TYPE_2x00	       (0x0000100)
#define CSR_HW_REV_TYPE_200	       (0x0000110)
#define CSR_HW_REV_TYPE_230	       (0x0000120)
#define CSR_HW_REV_TYPE_NONE           (0x00001F0)

/* EEPROM REG */
#define CSR_EEPROM_REG_READ_VALID_MSK	(0x00000001)
#define CSR_EEPROM_REG_BIT_CMD		(0x00000002)
#define CSR_EEPROM_REG_MSK_ADDR		(0x0000FFFC)
#define CSR_EEPROM_REG_MSK_DATA		(0xFFFF0000)

/* EEPROM GP */
#define CSR_EEPROM_GP_VALID_MSK		(0x00000007) /* signature */
#define CSR_EEPROM_GP_IF_OWNER_MSK	(0x00000180)
#define CSR_EEPROM_GP_BAD_SIGNATURE_BOTH_EEP_AND_OTP	(0x00000000)
#define CSR_EEPROM_GP_BAD_SIG_EEP_GOOD_SIG_OTP		(0x00000001)
#define CSR_EEPROM_GP_GOOD_SIG_EEP_LESS_THAN_4K		(0x00000002)
#define CSR_EEPROM_GP_GOOD_SIG_EEP_MORE_THAN_4K		(0x00000004)

/* One-time-programmable memory general purpose reg */
#define CSR_OTP_GP_REG_DEVICE_SELECT	(0x00010000) /* 0 - EEPROM, 1 - OTP */
#define CSR_OTP_GP_REG_OTP_ACCESS_MODE	(0x00020000) /* 0 - absolute, 1 - relative */
#define CSR_OTP_GP_REG_ECC_CORR_STATUS_MSK          (0x00100000) /* bit 20 */
#define CSR_OTP_GP_REG_ECC_UNCORR_STATUS_MSK        (0x00200000) /* bit 21 */

/* GP REG */
#define CSR_GP_REG_POWER_SAVE_STATUS_MSK            (0x03000000) /* bit 24/25 */
#define CSR_GP_REG_NO_POWER_SAVE            (0x00000000)
#define CSR_GP_REG_MAC_POWER_SAVE           (0x01000000)
#define CSR_GP_REG_PHY_POWER_SAVE           (0x02000000)
#define CSR_GP_REG_POWER_SAVE_ERROR         (0x03000000)


/* CSR GIO */
#define CSR_GIO_REG_VAL_L0S_ENABLED	(0x00000002)

/*
 * UCODE-DRIVER GP (general purpose) mailbox register 1
 * Host driver and uCode write and/or read this register to communicate with
 * each other.
 * Bit fields:
 *     4:  UCODE_DISABLE
 *         Host sets this to request permanent halt of uCode, same as
 *         sending CARD_STATE command with "halt" bit set.
 *     3:  CT_KILL_EXIT
 *         Host sets this to request exit from CT_KILL state, i.e. host thinks
 *         device temperature is low enough to continue normal operation.
 *     2:  CMD_BLOCKED
 *         Host sets this during RF KILL power-down sequence (HW, SW, CT KILL)
 *         to release uCode to clear all Tx and command queues, enter
 *         unassociated mode, and power down.
 *         NOTE:  Some devices also use HBUS_TARG_MBX_C register for this bit.
 *     1:  SW_BIT_RFKILL
 *         Host sets this when issuing CARD_STATE command to request
 *         device sleep.
 *     0:  MAC_SLEEP
 *         uCode sets this when preparing a power-saving power-down.
 *         uCode resets this when power-up is complete and SRAM is sane.
 *         NOTE:  device saves internal SRAM data to host when powering down,
 *                and must restore this data after powering back up.
 *                MAC_SLEEP is the best indication that restore is complete.
 *                Later devices (5xxx/6xxx/1xxx) use non-volatile SRAM, and
 *                do not need to save/restore it.
 */
#define CSR_UCODE_DRV_GP1_BIT_MAC_SLEEP             (0x00000001)
#define CSR_UCODE_SW_BIT_RFKILL                     (0x00000002)
#define CSR_UCODE_DRV_GP1_BIT_CMD_BLOCKED           (0x00000004)
#define CSR_UCODE_DRV_GP1_REG_BIT_CT_KILL_EXIT      (0x00000008)

/* GP Driver */
#define CSR_GP_DRIVER_REG_BIT_RADIO_SKU_MSK	    (0x00000003)
#define CSR_GP_DRIVER_REG_BIT_RADIO_SKU_3x3_HYB	    (0x00000000)
#define CSR_GP_DRIVER_REG_BIT_RADIO_SKU_2x2_HYB	    (0x00000001)
#define CSR_GP_DRIVER_REG_BIT_RADIO_SKU_2x2_IPA	    (0x00000002)
#define CSR_GP_DRIVER_REG_BIT_CALIB_VERSION6	    (0x00000004)
#define CSR_GP_DRIVER_REG_BIT_6050_1x2		    (0x00000008)

#define CSR_GP_DRIVER_REG_BIT_RADIO_IQ_INVER	    (0x00000080)

/* GIO Chicken Bits (PCI Express bus link power management) */
#define CSR_GIO_CHICKEN_BITS_REG_BIT_L1A_NO_L0S_RX  (0x00800000)
#define CSR_GIO_CHICKEN_BITS_REG_BIT_DIS_L0S_EXIT_TIMER  (0x20000000)

/* LED */
#define CSR_LED_BSM_CTRL_MSK (0xFFFFFFDF)
#define CSR_LED_REG_TRUN_ON (0x78)
#define CSR_LED_REG_TRUN_OFF (0x38)

/* ANA_PLL */
#define CSR50_ANA_PLL_CFG_VAL        (0x00880300)

/* HPET MEM debug */
#define CSR_DBG_HPET_MEM_REG_VAL	(0xFFFF0000)

/* DRAM INT TABLE */
#define CSR_DRAM_INT_TBL_ENABLE		(1 << 31)
#define CSR_DRAM_INIT_TBL_WRAP_CHECK	(1 << 27)

/*
 * HBUS (Host-side Bus)
 *
 * HBUS registers are mapped directly into PCI bus space, but are used
 * to indirectly access device's internal memory or registers that
 * may be powered-down.
 *
 * Use iwl_write_direct32()/iwl_read_direct32() family for these registers;
 * host must "grab nic access" via CSR_GP_CNTRL_REG_FLAG_MAC_ACCESS_REQ
 * to make sure the MAC (uCode processor, etc.) is powered up for accessing
 * internal resources.
 *
 * Do not use iwl_write32()/iwl_read32() family to access these registers;
 * these provide only simple PCI bus access, without waking up the MAC.
 */
#define HBUS_BASE	(0x400)

/*
 * Registers for accessing device's internal SRAM memory (e.g. SCD SRAM
 * structures, error log, event log, verifying uCode load).
 * First write to address register, then read from or write to data register
 * to complete the job.  Once the address register is set up, accesses to
 * data registers auto-increment the address by one dword.
 * Bit usage for address registers (read or write):
 *  0-31:  memory address within device
 */
#define HBUS_TARG_MEM_RADDR     (HBUS_BASE+0x00c)
#define HBUS_TARG_MEM_WADDR     (HBUS_BASE+0x010)
#define HBUS_TARG_MEM_WDAT      (HBUS_BASE+0x018)
#define HBUS_TARG_MEM_RDAT      (HBUS_BASE+0x01c)

/* Mailbox C, used as workaround alternative to CSR_UCODE_DRV_GP1 mailbox */
#define HBUS_TARG_MBX_C         (HBUS_BASE+0x030)
#define HBUS_TARG_MBX_C_REG_BIT_CMD_BLOCKED         (0x00000004)

/*
 * Registers for accessing device's internal peripheral registers
 * (e.g. SCD, BSM, etc.).  First write to address register,
 * then read from or write to data register to complete the job.
 * Bit usage for address registers (read or write):
 *  0-15:  register address (offset) within device
 * 24-25:  (# bytes - 1) to read or write (e.g. 3 for dword)
 */
#define HBUS_TARG_PRPH_WADDR    (HBUS_BASE+0x044)
#define HBUS_TARG_PRPH_RADDR    (HBUS_BASE+0x048)
#define HBUS_TARG_PRPH_WDAT     (HBUS_BASE+0x04c)
#define HBUS_TARG_PRPH_RDAT     (HBUS_BASE+0x050)

/*
 * Per-Tx-queue write pointer (index, really!)
 * Indicates index to next TFD that driver will fill (1 past latest filled).
 * Bit usage:
 *  0-7:  queue write index
 * 11-8:  queue selector
 */
#define HBUS_TARG_WRPTR         (HBUS_BASE+0x060)

#endif /* !__iwl_csr_h__ */<|MERGE_RESOLUTION|>--- conflicted
+++ resolved
@@ -271,11 +271,6 @@
 
 /* HW REV */
 #define CSR_HW_REV_TYPE_MSK            (0x00001F0)
-<<<<<<< HEAD
-#define CSR_HW_REV_TYPE_3945           (0x00000D0)
-#define CSR_HW_REV_TYPE_4965           (0x0000000)
-=======
->>>>>>> d762f438
 #define CSR_HW_REV_TYPE_5300           (0x0000020)
 #define CSR_HW_REV_TYPE_5350           (0x0000030)
 #define CSR_HW_REV_TYPE_5100           (0x0000050)
