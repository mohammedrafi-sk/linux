/******************************************************************************
 *
 * GPL LICENSE SUMMARY
 *
 * Copyright(c) 2008 - 2010 Intel Corporation. All rights reserved.
 *
 * This program is free software; you can redistribute it and/or modify
 * it under the terms of version 2 of the GNU General Public License as
 * published by the Free Software Foundation.
 *
 * This program is distributed in the hope that it will be useful, but
 * WITHOUT ANY WARRANTY; without even the implied warranty of
 * MERCHANTABILITY or FITNESS FOR A PARTICULAR PURPOSE.  See the GNU
 * General Public License for more details.
 *
 * You should have received a copy of the GNU General Public License
 * along with this program; if not, write to the Free Software
 * Foundation, Inc., 51 Franklin Street, Fifth Floor, Boston, MA 02110,
 * USA
 *
 * The full GNU General Public License is included in this distribution
 * in the file called LICENSE.GPL.
 *
 * Contact Information:
 *  Intel Linux Wireless <ilw@linux.intel.com>
 * Intel Corporation, 5200 N.E. Elam Young Parkway, Hillsboro, OR 97124-6497
 *****************************************************************************/

#include <linux/kernel.h>
#include <linux/module.h>
#include <linux/etherdevice.h>
#include <linux/sched.h>
#include <linux/slab.h>
#include <net/mac80211.h>

#include "iwl-eeprom.h"
#include "iwl-dev.h" /* FIXME: remove */
#include "iwl-debug.h"
#include "iwl-core.h"
#include "iwl-io.h"
#include "iwl-power.h"
#include "iwl-sta.h"
#include "iwl-helpers.h"


MODULE_DESCRIPTION("iwl core");
MODULE_VERSION(IWLWIFI_VERSION);
MODULE_AUTHOR(DRV_COPYRIGHT " " DRV_AUTHOR);
MODULE_LICENSE("GPL");

/*
 * set bt_coex_active to true, uCode will do kill/defer
 * every time the priority line is asserted (BT is sending signals on the
 * priority line in the PCIx).
 * set bt_coex_active to false, uCode will ignore the BT activity and
 * perform the normal operation
 *
 * User might experience transmit issue on some platform due to WiFi/BT
 * co-exist problem. The possible behaviors are:
 *   Able to scan and finding all the available AP
 *   Not able to associate with any AP
 * On those platforms, WiFi communication can be restored by set
 * "bt_coex_active" module parameter to "false"
 *
 * default: bt_coex_active = true (BT_COEX_ENABLE)
 */
static bool bt_coex_active = true;
module_param(bt_coex_active, bool, S_IRUGO);
MODULE_PARM_DESC(bt_coex_active, "enable wifi/bluetooth co-exist");

static struct iwl_wimax_coex_event_entry cu_priorities[COEX_NUM_OF_EVENTS] = {
	{COEX_CU_UNASSOC_IDLE_RP, COEX_CU_UNASSOC_IDLE_WP,
	 0, COEX_UNASSOC_IDLE_FLAGS},
	{COEX_CU_UNASSOC_MANUAL_SCAN_RP, COEX_CU_UNASSOC_MANUAL_SCAN_WP,
	 0, COEX_UNASSOC_MANUAL_SCAN_FLAGS},
	{COEX_CU_UNASSOC_AUTO_SCAN_RP, COEX_CU_UNASSOC_AUTO_SCAN_WP,
	 0, COEX_UNASSOC_AUTO_SCAN_FLAGS},
	{COEX_CU_CALIBRATION_RP, COEX_CU_CALIBRATION_WP,
	 0, COEX_CALIBRATION_FLAGS},
	{COEX_CU_PERIODIC_CALIBRATION_RP, COEX_CU_PERIODIC_CALIBRATION_WP,
	 0, COEX_PERIODIC_CALIBRATION_FLAGS},
	{COEX_CU_CONNECTION_ESTAB_RP, COEX_CU_CONNECTION_ESTAB_WP,
	 0, COEX_CONNECTION_ESTAB_FLAGS},
	{COEX_CU_ASSOCIATED_IDLE_RP, COEX_CU_ASSOCIATED_IDLE_WP,
	 0, COEX_ASSOCIATED_IDLE_FLAGS},
	{COEX_CU_ASSOC_MANUAL_SCAN_RP, COEX_CU_ASSOC_MANUAL_SCAN_WP,
	 0, COEX_ASSOC_MANUAL_SCAN_FLAGS},
	{COEX_CU_ASSOC_AUTO_SCAN_RP, COEX_CU_ASSOC_AUTO_SCAN_WP,
	 0, COEX_ASSOC_AUTO_SCAN_FLAGS},
	{COEX_CU_ASSOC_ACTIVE_LEVEL_RP, COEX_CU_ASSOC_ACTIVE_LEVEL_WP,
	 0, COEX_ASSOC_ACTIVE_LEVEL_FLAGS},
	{COEX_CU_RF_ON_RP, COEX_CU_RF_ON_WP, 0, COEX_CU_RF_ON_FLAGS},
	{COEX_CU_RF_OFF_RP, COEX_CU_RF_OFF_WP, 0, COEX_RF_OFF_FLAGS},
	{COEX_CU_STAND_ALONE_DEBUG_RP, COEX_CU_STAND_ALONE_DEBUG_WP,
	 0, COEX_STAND_ALONE_DEBUG_FLAGS},
	{COEX_CU_IPAN_ASSOC_LEVEL_RP, COEX_CU_IPAN_ASSOC_LEVEL_WP,
	 0, COEX_IPAN_ASSOC_LEVEL_FLAGS},
	{COEX_CU_RSRVD1_RP, COEX_CU_RSRVD1_WP, 0, COEX_RSRVD1_FLAGS},
	{COEX_CU_RSRVD2_RP, COEX_CU_RSRVD2_WP, 0, COEX_RSRVD2_FLAGS}
};

#define IWL_DECLARE_RATE_INFO(r, s, ip, in, rp, rn, pp, np)    \
	[IWL_RATE_##r##M_INDEX] = { IWL_RATE_##r##M_PLCP,      \
				    IWL_RATE_SISO_##s##M_PLCP, \
				    IWL_RATE_MIMO2_##s##M_PLCP,\
				    IWL_RATE_MIMO3_##s##M_PLCP,\
				    IWL_RATE_##r##M_IEEE,      \
				    IWL_RATE_##ip##M_INDEX,    \
				    IWL_RATE_##in##M_INDEX,    \
				    IWL_RATE_##rp##M_INDEX,    \
				    IWL_RATE_##rn##M_INDEX,    \
				    IWL_RATE_##pp##M_INDEX,    \
				    IWL_RATE_##np##M_INDEX }

u32 iwl_debug_level;
EXPORT_SYMBOL(iwl_debug_level);

/*
 * Parameter order:
 *   rate, ht rate, prev rate, next rate, prev tgg rate, next tgg rate
 *
 * If there isn't a valid next or previous rate then INV is used which
 * maps to IWL_RATE_INVALID
 *
 */
const struct iwl_rate_info iwl_rates[IWL_RATE_COUNT] = {
	IWL_DECLARE_RATE_INFO(1, INV, INV, 2, INV, 2, INV, 2),    /*  1mbps */
	IWL_DECLARE_RATE_INFO(2, INV, 1, 5, 1, 5, 1, 5),          /*  2mbps */
	IWL_DECLARE_RATE_INFO(5, INV, 2, 6, 2, 11, 2, 11),        /*5.5mbps */
	IWL_DECLARE_RATE_INFO(11, INV, 9, 12, 9, 12, 5, 18),      /* 11mbps */
	IWL_DECLARE_RATE_INFO(6, 6, 5, 9, 5, 11, 5, 11),        /*  6mbps */
	IWL_DECLARE_RATE_INFO(9, 6, 6, 11, 6, 11, 5, 11),       /*  9mbps */
	IWL_DECLARE_RATE_INFO(12, 12, 11, 18, 11, 18, 11, 18),   /* 12mbps */
	IWL_DECLARE_RATE_INFO(18, 18, 12, 24, 12, 24, 11, 24),   /* 18mbps */
	IWL_DECLARE_RATE_INFO(24, 24, 18, 36, 18, 36, 18, 36),   /* 24mbps */
	IWL_DECLARE_RATE_INFO(36, 36, 24, 48, 24, 48, 24, 48),   /* 36mbps */
	IWL_DECLARE_RATE_INFO(48, 48, 36, 54, 36, 54, 36, 54),   /* 48mbps */
	IWL_DECLARE_RATE_INFO(54, 54, 48, INV, 48, INV, 48, INV),/* 54mbps */
	IWL_DECLARE_RATE_INFO(60, 60, 48, INV, 48, INV, 48, INV),/* 60mbps */
	/* FIXME:RS:          ^^    should be INV (legacy) */
};
EXPORT_SYMBOL(iwl_rates);

int iwl_hwrate_to_plcp_idx(u32 rate_n_flags)
{
	int idx = 0;

	/* HT rate format */
	if (rate_n_flags & RATE_MCS_HT_MSK) {
		idx = (rate_n_flags & 0xff);

		if (idx >= IWL_RATE_MIMO3_6M_PLCP)
			idx = idx - IWL_RATE_MIMO3_6M_PLCP;
		else if (idx >= IWL_RATE_MIMO2_6M_PLCP)
			idx = idx - IWL_RATE_MIMO2_6M_PLCP;

		idx += IWL_FIRST_OFDM_RATE;
		/* skip 9M not supported in ht*/
		if (idx >= IWL_RATE_9M_INDEX)
			idx += 1;
		if ((idx >= IWL_FIRST_OFDM_RATE) && (idx <= IWL_LAST_OFDM_RATE))
			return idx;

	/* legacy rate format, search for match in table */
	} else {
		for (idx = 0; idx < ARRAY_SIZE(iwl_rates); idx++)
			if (iwl_rates[idx].plcp == (rate_n_flags & 0xFF))
				return idx;
	}

	return -1;
}
EXPORT_SYMBOL(iwl_hwrate_to_plcp_idx);

u8 iwl_toggle_tx_ant(struct iwl_priv *priv, u8 ant)
{
	int i;
	u8 ind = ant;
	for (i = 0; i < RATE_ANT_NUM - 1; i++) {
		ind = (ind + 1) < RATE_ANT_NUM ?  ind + 1 : 0;
		if (priv->hw_params.valid_tx_ant & BIT(ind))
			return ind;
	}
	return ant;
}
EXPORT_SYMBOL(iwl_toggle_tx_ant);

const u8 iwl_bcast_addr[ETH_ALEN] = { 0xFF, 0xFF, 0xFF, 0xFF, 0xFF, 0xFF };
EXPORT_SYMBOL(iwl_bcast_addr);


/* This function both allocates and initializes hw and priv. */
struct ieee80211_hw *iwl_alloc_all(struct iwl_cfg *cfg,
		struct ieee80211_ops *hw_ops)
{
	struct iwl_priv *priv;

	/* mac80211 allocates memory for this device instance, including
	 *   space for this driver's private structure */
	struct ieee80211_hw *hw =
		ieee80211_alloc_hw(sizeof(struct iwl_priv), hw_ops);
	if (hw == NULL) {
		printk(KERN_ERR "%s: Can not allocate network device\n",
		       cfg->name);
		goto out;
	}

	priv = hw->priv;
	priv->hw = hw;

out:
	return hw;
}
EXPORT_SYMBOL(iwl_alloc_all);

void iwl_hw_detect(struct iwl_priv *priv)
{
	priv->hw_rev = _iwl_read32(priv, CSR_HW_REV);
	priv->hw_wa_rev = _iwl_read32(priv, CSR_HW_REV_WA_REG);
	pci_read_config_byte(priv->pci_dev, PCI_REVISION_ID, &priv->rev_id);
}
EXPORT_SYMBOL(iwl_hw_detect);

/*
 * QoS  support
*/
static void iwl_update_qos(struct iwl_priv *priv)
{
	if (test_bit(STATUS_EXIT_PENDING, &priv->status))
		return;

	priv->qos_data.def_qos_parm.qos_flags = 0;

	if (priv->qos_data.qos_active)
		priv->qos_data.def_qos_parm.qos_flags |=
			QOS_PARAM_FLG_UPDATE_EDCA_MSK;

	if (priv->current_ht_config.is_ht)
		priv->qos_data.def_qos_parm.qos_flags |= QOS_PARAM_FLG_TGN_MSK;

	IWL_DEBUG_QOS(priv, "send QoS cmd with Qos active=%d FLAGS=0x%X\n",
		      priv->qos_data.qos_active,
		      priv->qos_data.def_qos_parm.qos_flags);

	iwl_send_cmd_pdu_async(priv, REPLY_QOS_PARAM,
			       sizeof(struct iwl_qosparam_cmd),
			       &priv->qos_data.def_qos_parm, NULL);
}

#define MAX_BIT_RATE_40_MHZ 150 /* Mbps */
#define MAX_BIT_RATE_20_MHZ 72 /* Mbps */
static void iwlcore_init_ht_hw_capab(const struct iwl_priv *priv,
			      struct ieee80211_sta_ht_cap *ht_info,
			      enum ieee80211_band band)
{
	u16 max_bit_rate = 0;
	u8 rx_chains_num = priv->hw_params.rx_chains_num;
	u8 tx_chains_num = priv->hw_params.tx_chains_num;

	ht_info->cap = 0;
	memset(&ht_info->mcs, 0, sizeof(ht_info->mcs));

	ht_info->ht_supported = true;

	if (priv->cfg->ht_greenfield_support)
		ht_info->cap |= IEEE80211_HT_CAP_GRN_FLD;
	ht_info->cap |= IEEE80211_HT_CAP_SGI_20;
	max_bit_rate = MAX_BIT_RATE_20_MHZ;
	if (priv->hw_params.ht40_channel & BIT(band)) {
		ht_info->cap |= IEEE80211_HT_CAP_SUP_WIDTH_20_40;
		ht_info->cap |= IEEE80211_HT_CAP_SGI_40;
		ht_info->mcs.rx_mask[4] = 0x01;
		max_bit_rate = MAX_BIT_RATE_40_MHZ;
	}

	if (priv->cfg->mod_params->amsdu_size_8K)
		ht_info->cap |= IEEE80211_HT_CAP_MAX_AMSDU;

	ht_info->ampdu_factor = CFG_HT_RX_AMPDU_FACTOR_DEF;
	ht_info->ampdu_density = CFG_HT_MPDU_DENSITY_DEF;

	ht_info->mcs.rx_mask[0] = 0xFF;
	if (rx_chains_num >= 2)
		ht_info->mcs.rx_mask[1] = 0xFF;
	if (rx_chains_num >= 3)
		ht_info->mcs.rx_mask[2] = 0xFF;

	/* Highest supported Rx data rate */
	max_bit_rate *= rx_chains_num;
	WARN_ON(max_bit_rate & ~IEEE80211_HT_MCS_RX_HIGHEST_MASK);
	ht_info->mcs.rx_highest = cpu_to_le16(max_bit_rate);

	/* Tx MCS capabilities */
	ht_info->mcs.tx_params = IEEE80211_HT_MCS_TX_DEFINED;
	if (tx_chains_num != rx_chains_num) {
		ht_info->mcs.tx_params |= IEEE80211_HT_MCS_TX_RX_DIFF;
		ht_info->mcs.tx_params |= ((tx_chains_num - 1) <<
				IEEE80211_HT_MCS_TX_MAX_STREAMS_SHIFT);
	}
}

/**
 * iwlcore_init_geos - Initialize mac80211's geo/channel info based from eeprom
 */
int iwlcore_init_geos(struct iwl_priv *priv)
{
	struct iwl_channel_info *ch;
	struct ieee80211_supported_band *sband;
	struct ieee80211_channel *channels;
	struct ieee80211_channel *geo_ch;
	struct ieee80211_rate *rates;
	int i = 0;

	if (priv->bands[IEEE80211_BAND_2GHZ].n_bitrates ||
	    priv->bands[IEEE80211_BAND_5GHZ].n_bitrates) {
		IWL_DEBUG_INFO(priv, "Geography modes already initialized.\n");
		set_bit(STATUS_GEO_CONFIGURED, &priv->status);
		return 0;
	}

	channels = kzalloc(sizeof(struct ieee80211_channel) *
			   priv->channel_count, GFP_KERNEL);
	if (!channels)
		return -ENOMEM;

	rates = kzalloc((sizeof(struct ieee80211_rate) * IWL_RATE_COUNT_LEGACY),
			GFP_KERNEL);
	if (!rates) {
		kfree(channels);
		return -ENOMEM;
	}

	/* 5.2GHz channels start after the 2.4GHz channels */
	sband = &priv->bands[IEEE80211_BAND_5GHZ];
	sband->channels = &channels[ARRAY_SIZE(iwl_eeprom_band_1)];
	/* just OFDM */
	sband->bitrates = &rates[IWL_FIRST_OFDM_RATE];
	sband->n_bitrates = IWL_RATE_COUNT_LEGACY - IWL_FIRST_OFDM_RATE;

	if (priv->cfg->sku & IWL_SKU_N)
		iwlcore_init_ht_hw_capab(priv, &sband->ht_cap,
					 IEEE80211_BAND_5GHZ);

	sband = &priv->bands[IEEE80211_BAND_2GHZ];
	sband->channels = channels;
	/* OFDM & CCK */
	sband->bitrates = rates;
	sband->n_bitrates = IWL_RATE_COUNT_LEGACY;

	if (priv->cfg->sku & IWL_SKU_N)
		iwlcore_init_ht_hw_capab(priv, &sband->ht_cap,
					 IEEE80211_BAND_2GHZ);

	priv->ieee_channels = channels;
	priv->ieee_rates = rates;

	for (i = 0;  i < priv->channel_count; i++) {
		ch = &priv->channel_info[i];

		/* FIXME: might be removed if scan is OK */
		if (!is_channel_valid(ch))
			continue;

		if (is_channel_a_band(ch))
			sband =  &priv->bands[IEEE80211_BAND_5GHZ];
		else
			sband =  &priv->bands[IEEE80211_BAND_2GHZ];

		geo_ch = &sband->channels[sband->n_channels++];

		geo_ch->center_freq =
				ieee80211_channel_to_frequency(ch->channel);
		geo_ch->max_power = ch->max_power_avg;
		geo_ch->max_antenna_gain = 0xff;
		geo_ch->hw_value = ch->channel;

		if (is_channel_valid(ch)) {
			if (!(ch->flags & EEPROM_CHANNEL_IBSS))
				geo_ch->flags |= IEEE80211_CHAN_NO_IBSS;

			if (!(ch->flags & EEPROM_CHANNEL_ACTIVE))
				geo_ch->flags |= IEEE80211_CHAN_PASSIVE_SCAN;

			if (ch->flags & EEPROM_CHANNEL_RADAR)
				geo_ch->flags |= IEEE80211_CHAN_RADAR;

			geo_ch->flags |= ch->ht40_extension_channel;

			if (ch->max_power_avg > priv->tx_power_device_lmt)
				priv->tx_power_device_lmt = ch->max_power_avg;
		} else {
			geo_ch->flags |= IEEE80211_CHAN_DISABLED;
		}

		IWL_DEBUG_INFO(priv, "Channel %d Freq=%d[%sGHz] %s flag=0x%X\n",
				ch->channel, geo_ch->center_freq,
				is_channel_a_band(ch) ?  "5.2" : "2.4",
				geo_ch->flags & IEEE80211_CHAN_DISABLED ?
				"restricted" : "valid",
				 geo_ch->flags);
	}

	if ((priv->bands[IEEE80211_BAND_5GHZ].n_channels == 0) &&
	     priv->cfg->sku & IWL_SKU_A) {
		IWL_INFO(priv, "Incorrectly detected BG card as ABG. "
			"Please send your PCI ID 0x%04X:0x%04X to maintainer.\n",
			   priv->pci_dev->device,
			   priv->pci_dev->subsystem_device);
		priv->cfg->sku &= ~IWL_SKU_A;
	}

	IWL_INFO(priv, "Tunable channels: %d 802.11bg, %d 802.11a channels\n",
		   priv->bands[IEEE80211_BAND_2GHZ].n_channels,
		   priv->bands[IEEE80211_BAND_5GHZ].n_channels);

	set_bit(STATUS_GEO_CONFIGURED, &priv->status);

	return 0;
}
EXPORT_SYMBOL(iwlcore_init_geos);

/*
 * iwlcore_free_geos - undo allocations in iwlcore_init_geos
 */
void iwlcore_free_geos(struct iwl_priv *priv)
{
	kfree(priv->ieee_channels);
	kfree(priv->ieee_rates);
	clear_bit(STATUS_GEO_CONFIGURED, &priv->status);
}
EXPORT_SYMBOL(iwlcore_free_geos);

/*
 *  iwlcore_rts_tx_cmd_flag: Set rts/cts. 3945 and 4965 only share this
 *  function.
 */
void iwlcore_rts_tx_cmd_flag(struct ieee80211_tx_info *info,
				__le32 *tx_flags)
{
	if (info->control.rates[0].flags & IEEE80211_TX_RC_USE_RTS_CTS) {
		*tx_flags |= TX_CMD_FLG_RTS_MSK;
		*tx_flags &= ~TX_CMD_FLG_CTS_MSK;
	} else if (info->control.rates[0].flags & IEEE80211_TX_RC_USE_CTS_PROTECT) {
		*tx_flags &= ~TX_CMD_FLG_RTS_MSK;
		*tx_flags |= TX_CMD_FLG_CTS_MSK;
	}
}
EXPORT_SYMBOL(iwlcore_rts_tx_cmd_flag);

static bool is_single_rx_stream(struct iwl_priv *priv)
{
	return priv->current_ht_config.smps == IEEE80211_SMPS_STATIC ||
	       priv->current_ht_config.single_chain_sufficient;
}

static u8 iwl_is_channel_extension(struct iwl_priv *priv,
				   enum ieee80211_band band,
				   u16 channel, u8 extension_chan_offset)
{
	const struct iwl_channel_info *ch_info;

	ch_info = iwl_get_channel_info(priv, band, channel);
	if (!is_channel_valid(ch_info))
		return 0;

	if (extension_chan_offset == IEEE80211_HT_PARAM_CHA_SEC_ABOVE)
		return !(ch_info->ht40_extension_channel &
					IEEE80211_CHAN_NO_HT40PLUS);
	else if (extension_chan_offset == IEEE80211_HT_PARAM_CHA_SEC_BELOW)
		return !(ch_info->ht40_extension_channel &
					IEEE80211_CHAN_NO_HT40MINUS);

	return 0;
}

u8 iwl_is_ht40_tx_allowed(struct iwl_priv *priv,
			 struct ieee80211_sta_ht_cap *sta_ht_inf)
{
	struct iwl_ht_config *ht_conf = &priv->current_ht_config;

	if (!ht_conf->is_ht || !ht_conf->is_40mhz)
		return 0;

	/* We do not check for IEEE80211_HT_CAP_SUP_WIDTH_20_40
	 * the bit will not set if it is pure 40MHz case
	 */
	if (sta_ht_inf) {
		if (!sta_ht_inf->ht_supported)
			return 0;
	}
#ifdef CONFIG_IWLWIFI_DEBUG
	if (priv->disable_ht40)
		return 0;
#endif
	return iwl_is_channel_extension(priv, priv->band,
			le16_to_cpu(priv->staging_rxon.channel),
			ht_conf->extension_chan_offset);
}
EXPORT_SYMBOL(iwl_is_ht40_tx_allowed);

static u16 iwl_adjust_beacon_interval(u16 beacon_val, u16 max_beacon_val)
{
	u16 new_val = 0;
	u16 beacon_factor = 0;

	beacon_factor = (beacon_val + max_beacon_val) / max_beacon_val;
	new_val = beacon_val / beacon_factor;

	if (!new_val)
		new_val = max_beacon_val;

	return new_val;
}

void iwl_setup_rxon_timing(struct iwl_priv *priv)
{
	u64 tsf;
	s32 interval_tm, rem;
	unsigned long flags;
	struct ieee80211_conf *conf = NULL;
	u16 beacon_int;

	conf = ieee80211_get_hw_conf(priv->hw);

	spin_lock_irqsave(&priv->lock, flags);
	priv->rxon_timing.timestamp = cpu_to_le64(priv->timestamp);
	priv->rxon_timing.listen_interval = cpu_to_le16(conf->listen_interval);

	if (priv->iw_mode == NL80211_IFTYPE_STATION) {
		beacon_int = priv->beacon_int;
		priv->rxon_timing.atim_window = 0;
	} else {
		beacon_int = priv->vif->bss_conf.beacon_int;

		/* TODO: we need to get atim_window from upper stack
		 * for now we set to 0 */
		priv->rxon_timing.atim_window = 0;
	}

	beacon_int = iwl_adjust_beacon_interval(beacon_int,
				priv->hw_params.max_beacon_itrvl * 1024);
	priv->rxon_timing.beacon_interval = cpu_to_le16(beacon_int);

	tsf = priv->timestamp; /* tsf is modifed by do_div: copy it */
	interval_tm = beacon_int * 1024;
	rem = do_div(tsf, interval_tm);
	priv->rxon_timing.beacon_init_val = cpu_to_le32(interval_tm - rem);

	spin_unlock_irqrestore(&priv->lock, flags);
	IWL_DEBUG_ASSOC(priv,
			"beacon interval %d beacon timer %d beacon tim %d\n",
			le16_to_cpu(priv->rxon_timing.beacon_interval),
			le32_to_cpu(priv->rxon_timing.beacon_init_val),
			le16_to_cpu(priv->rxon_timing.atim_window));
}
EXPORT_SYMBOL(iwl_setup_rxon_timing);

void iwl_set_rxon_hwcrypto(struct iwl_priv *priv, int hw_decrypt)
{
	struct iwl_rxon_cmd *rxon = &priv->staging_rxon;

	if (hw_decrypt)
		rxon->filter_flags &= ~RXON_FILTER_DIS_DECRYPT_MSK;
	else
		rxon->filter_flags |= RXON_FILTER_DIS_DECRYPT_MSK;

}
EXPORT_SYMBOL(iwl_set_rxon_hwcrypto);

/**
 * iwl_check_rxon_cmd - validate RXON structure is valid
 *
 * NOTE:  This is really only useful during development and can eventually
 * be #ifdef'd out once the driver is stable and folks aren't actively
 * making changes
 */
int iwl_check_rxon_cmd(struct iwl_priv *priv)
{
	int error = 0;
	int counter = 1;
	struct iwl_rxon_cmd *rxon = &priv->staging_rxon;

	if (rxon->flags & RXON_FLG_BAND_24G_MSK) {
		error |= le32_to_cpu(rxon->flags &
				(RXON_FLG_TGJ_NARROW_BAND_MSK |
				 RXON_FLG_RADAR_DETECT_MSK));
		if (error)
			IWL_WARN(priv, "check 24G fields %d | %d\n",
				    counter++, error);
	} else {
		error |= (rxon->flags & RXON_FLG_SHORT_SLOT_MSK) ?
				0 : le32_to_cpu(RXON_FLG_SHORT_SLOT_MSK);
		if (error)
			IWL_WARN(priv, "check 52 fields %d | %d\n",
				    counter++, error);
		error |= le32_to_cpu(rxon->flags & RXON_FLG_CCK_MSK);
		if (error)
			IWL_WARN(priv, "check 52 CCK %d | %d\n",
				    counter++, error);
	}
	error |= (rxon->node_addr[0] | rxon->bssid_addr[0]) & 0x1;
	if (error)
		IWL_WARN(priv, "check mac addr %d | %d\n", counter++, error);

	/* make sure basic rates 6Mbps and 1Mbps are supported */
	error |= (((rxon->ofdm_basic_rates & IWL_RATE_6M_MASK) == 0) &&
		  ((rxon->cck_basic_rates & IWL_RATE_1M_MASK) == 0));
	if (error)
		IWL_WARN(priv, "check basic rate %d | %d\n", counter++, error);

	error |= (le16_to_cpu(rxon->assoc_id) > 2007);
	if (error)
		IWL_WARN(priv, "check assoc id %d | %d\n", counter++, error);

	error |= ((rxon->flags & (RXON_FLG_CCK_MSK | RXON_FLG_SHORT_SLOT_MSK))
			== (RXON_FLG_CCK_MSK | RXON_FLG_SHORT_SLOT_MSK));
	if (error)
		IWL_WARN(priv, "check CCK and short slot %d | %d\n",
			    counter++, error);

	error |= ((rxon->flags & (RXON_FLG_CCK_MSK | RXON_FLG_AUTO_DETECT_MSK))
			== (RXON_FLG_CCK_MSK | RXON_FLG_AUTO_DETECT_MSK));
	if (error)
		IWL_WARN(priv, "check CCK & auto detect %d | %d\n",
			    counter++, error);

	error |= ((rxon->flags & (RXON_FLG_AUTO_DETECT_MSK |
			RXON_FLG_TGG_PROTECT_MSK)) == RXON_FLG_TGG_PROTECT_MSK);
	if (error)
		IWL_WARN(priv, "check TGG and auto detect %d | %d\n",
			    counter++, error);

	if (error)
		IWL_WARN(priv, "Tuning to channel %d\n",
			    le16_to_cpu(rxon->channel));

	if (error) {
		IWL_ERR(priv, "Not a valid iwl_rxon_assoc_cmd field values\n");
		return -1;
	}
	return 0;
}
EXPORT_SYMBOL(iwl_check_rxon_cmd);

/**
 * iwl_full_rxon_required - check if full RXON (vs RXON_ASSOC) cmd is needed
 * @priv: staging_rxon is compared to active_rxon
 *
 * If the RXON structure is changing enough to require a new tune,
 * or is clearing the RXON_FILTER_ASSOC_MSK, then return 1 to indicate that
 * a new tune (full RXON command, rather than RXON_ASSOC cmd) is required.
 */
int iwl_full_rxon_required(struct iwl_priv *priv)
{

	/* These items are only settable from the full RXON command */
	if (!(iwl_is_associated(priv)) ||
	    compare_ether_addr(priv->staging_rxon.bssid_addr,
			       priv->active_rxon.bssid_addr) ||
	    compare_ether_addr(priv->staging_rxon.node_addr,
			       priv->active_rxon.node_addr) ||
	    compare_ether_addr(priv->staging_rxon.wlap_bssid_addr,
			       priv->active_rxon.wlap_bssid_addr) ||
	    (priv->staging_rxon.dev_type != priv->active_rxon.dev_type) ||
	    (priv->staging_rxon.channel != priv->active_rxon.channel) ||
	    (priv->staging_rxon.air_propagation !=
	     priv->active_rxon.air_propagation) ||
	    (priv->staging_rxon.ofdm_ht_single_stream_basic_rates !=
	     priv->active_rxon.ofdm_ht_single_stream_basic_rates) ||
	    (priv->staging_rxon.ofdm_ht_dual_stream_basic_rates !=
	     priv->active_rxon.ofdm_ht_dual_stream_basic_rates) ||
	    (priv->staging_rxon.ofdm_ht_triple_stream_basic_rates !=
	     priv->active_rxon.ofdm_ht_triple_stream_basic_rates) ||
	    (priv->staging_rxon.assoc_id != priv->active_rxon.assoc_id))
		return 1;

	/* flags, filter_flags, ofdm_basic_rates, and cck_basic_rates can
	 * be updated with the RXON_ASSOC command -- however only some
	 * flag transitions are allowed using RXON_ASSOC */

	/* Check if we are not switching bands */
	if ((priv->staging_rxon.flags & RXON_FLG_BAND_24G_MSK) !=
	    (priv->active_rxon.flags & RXON_FLG_BAND_24G_MSK))
		return 1;

	/* Check if we are switching association toggle */
	if ((priv->staging_rxon.filter_flags & RXON_FILTER_ASSOC_MSK) !=
		(priv->active_rxon.filter_flags & RXON_FILTER_ASSOC_MSK))
		return 1;

	return 0;
}
EXPORT_SYMBOL(iwl_full_rxon_required);

u8 iwl_rate_get_lowest_plcp(struct iwl_priv *priv)
{
	/*
	 * Assign the lowest rate -- should really get this from
	 * the beacon skb from mac80211.
	 */
	if (priv->staging_rxon.flags & RXON_FLG_BAND_24G_MSK)
		return IWL_RATE_1M_PLCP;
	else
		return IWL_RATE_6M_PLCP;
}
EXPORT_SYMBOL(iwl_rate_get_lowest_plcp);

void iwl_set_rxon_ht(struct iwl_priv *priv, struct iwl_ht_config *ht_conf)
{
	struct iwl_rxon_cmd *rxon = &priv->staging_rxon;

	if (!ht_conf->is_ht) {
		rxon->flags &= ~(RXON_FLG_CHANNEL_MODE_MSK |
			RXON_FLG_CTRL_CHANNEL_LOC_HI_MSK |
			RXON_FLG_HT40_PROT_MSK |
			RXON_FLG_HT_PROT_MSK);
		return;
	}

	/* FIXME: if the definition of ht_protection changed, the "translation"
	 * will be needed for rxon->flags
	 */
	rxon->flags |= cpu_to_le32(ht_conf->ht_protection << RXON_FLG_HT_OPERATING_MODE_POS);

	/* Set up channel bandwidth:
	 * 20 MHz only, 20/40 mixed or pure 40 if ht40 ok */
	/* clear the HT channel mode before set the mode */
	rxon->flags &= ~(RXON_FLG_CHANNEL_MODE_MSK |
			 RXON_FLG_CTRL_CHANNEL_LOC_HI_MSK);
	if (iwl_is_ht40_tx_allowed(priv, NULL)) {
		/* pure ht40 */
		if (ht_conf->ht_protection == IEEE80211_HT_OP_MODE_PROTECTION_20MHZ) {
			rxon->flags |= RXON_FLG_CHANNEL_MODE_PURE_40;
			/* Note: control channel is opposite of extension channel */
			switch (ht_conf->extension_chan_offset) {
			case IEEE80211_HT_PARAM_CHA_SEC_ABOVE:
				rxon->flags &= ~RXON_FLG_CTRL_CHANNEL_LOC_HI_MSK;
				break;
			case IEEE80211_HT_PARAM_CHA_SEC_BELOW:
				rxon->flags |= RXON_FLG_CTRL_CHANNEL_LOC_HI_MSK;
				break;
			}
		} else {
			/* Note: control channel is opposite of extension channel */
			switch (ht_conf->extension_chan_offset) {
			case IEEE80211_HT_PARAM_CHA_SEC_ABOVE:
				rxon->flags &= ~(RXON_FLG_CTRL_CHANNEL_LOC_HI_MSK);
				rxon->flags |= RXON_FLG_CHANNEL_MODE_MIXED;
				break;
			case IEEE80211_HT_PARAM_CHA_SEC_BELOW:
				rxon->flags |= RXON_FLG_CTRL_CHANNEL_LOC_HI_MSK;
				rxon->flags |= RXON_FLG_CHANNEL_MODE_MIXED;
				break;
			case IEEE80211_HT_PARAM_CHA_SEC_NONE:
			default:
				/* channel location only valid if in Mixed mode */
				IWL_ERR(priv, "invalid extension channel offset\n");
				break;
			}
		}
	} else {
		rxon->flags |= RXON_FLG_CHANNEL_MODE_LEGACY;
	}

	if (priv->cfg->ops->hcmd->set_rxon_chain)
		priv->cfg->ops->hcmd->set_rxon_chain(priv);

	IWL_DEBUG_ASSOC(priv, "rxon flags 0x%X operation mode :0x%X "
			"extension channel offset 0x%x\n",
			le32_to_cpu(rxon->flags), ht_conf->ht_protection,
			ht_conf->extension_chan_offset);
	return;
}
EXPORT_SYMBOL(iwl_set_rxon_ht);

#define IWL_NUM_RX_CHAINS_MULTIPLE	3
#define IWL_NUM_RX_CHAINS_SINGLE	2
#define IWL_NUM_IDLE_CHAINS_DUAL	2
#define IWL_NUM_IDLE_CHAINS_SINGLE	1

/*
 * Determine how many receiver/antenna chains to use.
 *
 * More provides better reception via diversity.  Fewer saves power
 * at the expense of throughput, but only when not in powersave to
 * start with.
 *
 * MIMO (dual stream) requires at least 2, but works better with 3.
 * This does not determine *which* chains to use, just how many.
 */
static int iwl_get_active_rx_chain_count(struct iwl_priv *priv)
{
	/* # of Rx chains to use when expecting MIMO. */
	if (is_single_rx_stream(priv))
		return IWL_NUM_RX_CHAINS_SINGLE;
	else
		return IWL_NUM_RX_CHAINS_MULTIPLE;
}

/*
 * When we are in power saving mode, unless device support spatial
 * multiplexing power save, use the active count for rx chain count.
 */
static int iwl_get_idle_rx_chain_count(struct iwl_priv *priv, int active_cnt)
{
	/* # Rx chains when idling, depending on SMPS mode */
	switch (priv->current_ht_config.smps) {
	case IEEE80211_SMPS_STATIC:
	case IEEE80211_SMPS_DYNAMIC:
		return IWL_NUM_IDLE_CHAINS_SINGLE;
	case IEEE80211_SMPS_OFF:
		return active_cnt;
	default:
		WARN(1, "invalid SMPS mode %d",
		     priv->current_ht_config.smps);
		return active_cnt;
	}
}

/* up to 4 chains */
static u8 iwl_count_chain_bitmap(u32 chain_bitmap)
{
	u8 res;
	res = (chain_bitmap & BIT(0)) >> 0;
	res += (chain_bitmap & BIT(1)) >> 1;
	res += (chain_bitmap & BIT(2)) >> 2;
	res += (chain_bitmap & BIT(3)) >> 3;
	return res;
}

/**
 * iwl_set_rxon_chain - Set up Rx chain usage in "staging" RXON image
 *
 * Selects how many and which Rx receivers/antennas/chains to use.
 * This should not be used for scan command ... it puts data in wrong place.
 */
void iwl_set_rxon_chain(struct iwl_priv *priv)
{
	bool is_single = is_single_rx_stream(priv);
	bool is_cam = !test_bit(STATUS_POWER_PMI, &priv->status);
	u8 idle_rx_cnt, active_rx_cnt, valid_rx_cnt;
	u32 active_chains;
	u16 rx_chain;

	/* Tell uCode which antennas are actually connected.
	 * Before first association, we assume all antennas are connected.
	 * Just after first association, iwl_chain_noise_calibration()
	 *    checks which antennas actually *are* connected. */
	 if (priv->chain_noise_data.active_chains)
		active_chains = priv->chain_noise_data.active_chains;
	else
		active_chains = priv->hw_params.valid_rx_ant;

	rx_chain = active_chains << RXON_RX_CHAIN_VALID_POS;

	/* How many receivers should we use? */
	active_rx_cnt = iwl_get_active_rx_chain_count(priv);
	idle_rx_cnt = iwl_get_idle_rx_chain_count(priv, active_rx_cnt);


	/* correct rx chain count according hw settings
	 * and chain noise calibration
	 */
	valid_rx_cnt = iwl_count_chain_bitmap(active_chains);
	if (valid_rx_cnt < active_rx_cnt)
		active_rx_cnt = valid_rx_cnt;

	if (valid_rx_cnt < idle_rx_cnt)
		idle_rx_cnt = valid_rx_cnt;

	rx_chain |= active_rx_cnt << RXON_RX_CHAIN_MIMO_CNT_POS;
	rx_chain |= idle_rx_cnt  << RXON_RX_CHAIN_CNT_POS;

	priv->staging_rxon.rx_chain = cpu_to_le16(rx_chain);

	if (!is_single && (active_rx_cnt >= IWL_NUM_RX_CHAINS_SINGLE) && is_cam)
		priv->staging_rxon.rx_chain |= RXON_RX_CHAIN_MIMO_FORCE_MSK;
	else
		priv->staging_rxon.rx_chain &= ~RXON_RX_CHAIN_MIMO_FORCE_MSK;

	IWL_DEBUG_ASSOC(priv, "rx_chain=0x%X active=%d idle=%d\n",
			priv->staging_rxon.rx_chain,
			active_rx_cnt, idle_rx_cnt);

	WARN_ON(active_rx_cnt == 0 || idle_rx_cnt == 0 ||
		active_rx_cnt < idle_rx_cnt);
}
EXPORT_SYMBOL(iwl_set_rxon_chain);

/**
 * iwl_set_rxon_channel - Set the phymode and channel values in staging RXON
 * @phymode: MODE_IEEE80211A sets to 5.2GHz; all else set to 2.4GHz
 * @channel: Any channel valid for the requested phymode

 * In addition to setting the staging RXON, priv->phymode is also set.
 *
 * NOTE:  Does not commit to the hardware; it sets appropriate bit fields
 * in the staging RXON flag structure based on the phymode
 */
int iwl_set_rxon_channel(struct iwl_priv *priv, struct ieee80211_channel *ch)
{
	enum ieee80211_band band = ch->band;
	u16 channel = ieee80211_frequency_to_channel(ch->center_freq);

	if (!iwl_get_channel_info(priv, band, channel)) {
		IWL_DEBUG_INFO(priv, "Could not set channel to %d [%d]\n",
			       channel, band);
		return -EINVAL;
	}

	if ((le16_to_cpu(priv->staging_rxon.channel) == channel) &&
	    (priv->band == band))
		return 0;

	priv->staging_rxon.channel = cpu_to_le16(channel);
	if (band == IEEE80211_BAND_5GHZ)
		priv->staging_rxon.flags &= ~RXON_FLG_BAND_24G_MSK;
	else
		priv->staging_rxon.flags |= RXON_FLG_BAND_24G_MSK;

	priv->band = band;

	IWL_DEBUG_INFO(priv, "Staging channel set to %d [%d]\n", channel, band);

	return 0;
}
EXPORT_SYMBOL(iwl_set_rxon_channel);

void iwl_set_flags_for_band(struct iwl_priv *priv,
			    enum ieee80211_band band)
{
	if (band == IEEE80211_BAND_5GHZ) {
		priv->staging_rxon.flags &=
		    ~(RXON_FLG_BAND_24G_MSK | RXON_FLG_AUTO_DETECT_MSK
		      | RXON_FLG_CCK_MSK);
		priv->staging_rxon.flags |= RXON_FLG_SHORT_SLOT_MSK;
	} else {
		/* Copied from iwl_post_associate() */
		if (priv->assoc_capability & WLAN_CAPABILITY_SHORT_SLOT_TIME)
			priv->staging_rxon.flags |= RXON_FLG_SHORT_SLOT_MSK;
		else
			priv->staging_rxon.flags &= ~RXON_FLG_SHORT_SLOT_MSK;

		if (priv->iw_mode == NL80211_IFTYPE_ADHOC)
			priv->staging_rxon.flags &= ~RXON_FLG_SHORT_SLOT_MSK;

		priv->staging_rxon.flags |= RXON_FLG_BAND_24G_MSK;
		priv->staging_rxon.flags |= RXON_FLG_AUTO_DETECT_MSK;
		priv->staging_rxon.flags &= ~RXON_FLG_CCK_MSK;
	}
}

/*
 * initialize rxon structure with default values from eeprom
 */
void iwl_connection_init_rx_config(struct iwl_priv *priv, int mode)
{
	const struct iwl_channel_info *ch_info;

	memset(&priv->staging_rxon, 0, sizeof(priv->staging_rxon));

	switch (mode) {
	case NL80211_IFTYPE_AP:
		priv->staging_rxon.dev_type = RXON_DEV_TYPE_AP;
		break;

	case NL80211_IFTYPE_STATION:
		priv->staging_rxon.dev_type = RXON_DEV_TYPE_ESS;
		priv->staging_rxon.filter_flags = RXON_FILTER_ACCEPT_GRP_MSK;
		break;

	case NL80211_IFTYPE_ADHOC:
		priv->staging_rxon.dev_type = RXON_DEV_TYPE_IBSS;
		priv->staging_rxon.flags = RXON_FLG_SHORT_PREAMBLE_MSK;
		priv->staging_rxon.filter_flags = RXON_FILTER_BCON_AWARE_MSK |
						  RXON_FILTER_ACCEPT_GRP_MSK;
		break;

	default:
		IWL_ERR(priv, "Unsupported interface type %d\n", mode);
		break;
	}

#if 0
	/* TODO:  Figure out when short_preamble would be set and cache from
	 * that */
	if (!hw_to_local(priv->hw)->short_preamble)
		priv->staging_rxon.flags &= ~RXON_FLG_SHORT_PREAMBLE_MSK;
	else
		priv->staging_rxon.flags |= RXON_FLG_SHORT_PREAMBLE_MSK;
#endif

	ch_info = iwl_get_channel_info(priv, priv->band,
				       le16_to_cpu(priv->active_rxon.channel));

	if (!ch_info)
		ch_info = &priv->channel_info[0];

	priv->staging_rxon.channel = cpu_to_le16(ch_info->channel);
	priv->band = ch_info->band;

	iwl_set_flags_for_band(priv, priv->band);

	priv->staging_rxon.ofdm_basic_rates =
	    (IWL_OFDM_RATES_MASK >> IWL_FIRST_OFDM_RATE) & 0xFF;
	priv->staging_rxon.cck_basic_rates =
	    (IWL_CCK_RATES_MASK >> IWL_FIRST_CCK_RATE) & 0xF;

	/* clear both MIX and PURE40 mode flag */
	priv->staging_rxon.flags &= ~(RXON_FLG_CHANNEL_MODE_MIXED |
					RXON_FLG_CHANNEL_MODE_PURE_40);
	memcpy(priv->staging_rxon.node_addr, priv->mac_addr, ETH_ALEN);
	memcpy(priv->staging_rxon.wlap_bssid_addr, priv->mac_addr, ETH_ALEN);
	priv->staging_rxon.ofdm_ht_single_stream_basic_rates = 0xff;
	priv->staging_rxon.ofdm_ht_dual_stream_basic_rates = 0xff;
	priv->staging_rxon.ofdm_ht_triple_stream_basic_rates = 0xff;
}
EXPORT_SYMBOL(iwl_connection_init_rx_config);

static void iwl_set_rate(struct iwl_priv *priv)
{
	const struct ieee80211_supported_band *hw = NULL;
	struct ieee80211_rate *rate;
	int i;

	hw = iwl_get_hw_mode(priv, priv->band);
	if (!hw) {
		IWL_ERR(priv, "Failed to set rate: unable to get hw mode\n");
		return;
	}

	priv->active_rate = 0;

	for (i = 0; i < hw->n_bitrates; i++) {
		rate = &(hw->bitrates[i]);
		if (rate->hw_value < IWL_RATE_COUNT_LEGACY)
			priv->active_rate |= (1 << rate->hw_value);
	}

	IWL_DEBUG_RATE(priv, "Set active_rate = %0x\n", priv->active_rate);

	priv->staging_rxon.cck_basic_rates =
	    (IWL_CCK_BASIC_RATES_MASK >> IWL_FIRST_CCK_RATE) & 0xF;

	priv->staging_rxon.ofdm_basic_rates =
	   (IWL_OFDM_BASIC_RATES_MASK >> IWL_FIRST_OFDM_RATE) & 0xFF;
}

void iwl_rx_csa(struct iwl_priv *priv, struct iwl_rx_mem_buffer *rxb)
{
	struct iwl_rx_packet *pkt = rxb_addr(rxb);
	struct iwl_rxon_cmd *rxon = (void *)&priv->active_rxon;
	struct iwl_csa_notification *csa = &(pkt->u.csa_notif);

	if (priv->switch_rxon.switch_in_progress) {
		if (!le32_to_cpu(csa->status) &&
		    (csa->channel == priv->switch_rxon.channel)) {
			rxon->channel = csa->channel;
			priv->staging_rxon.channel = csa->channel;
			IWL_DEBUG_11H(priv, "CSA notif: channel %d\n",
			      le16_to_cpu(csa->channel));
		} else
			IWL_ERR(priv, "CSA notif (fail) : channel %d\n",
			      le16_to_cpu(csa->channel));

		priv->switch_rxon.switch_in_progress = false;
	}
}
EXPORT_SYMBOL(iwl_rx_csa);

#ifdef CONFIG_IWLWIFI_DEBUG
void iwl_print_rx_config_cmd(struct iwl_priv *priv)
{
	struct iwl_rxon_cmd *rxon = &priv->staging_rxon;

	IWL_DEBUG_RADIO(priv, "RX CONFIG:\n");
	iwl_print_hex_dump(priv, IWL_DL_RADIO, (u8 *) rxon, sizeof(*rxon));
	IWL_DEBUG_RADIO(priv, "u16 channel: 0x%x\n", le16_to_cpu(rxon->channel));
	IWL_DEBUG_RADIO(priv, "u32 flags: 0x%08X\n", le32_to_cpu(rxon->flags));
	IWL_DEBUG_RADIO(priv, "u32 filter_flags: 0x%08x\n",
			le32_to_cpu(rxon->filter_flags));
	IWL_DEBUG_RADIO(priv, "u8 dev_type: 0x%x\n", rxon->dev_type);
	IWL_DEBUG_RADIO(priv, "u8 ofdm_basic_rates: 0x%02x\n",
			rxon->ofdm_basic_rates);
	IWL_DEBUG_RADIO(priv, "u8 cck_basic_rates: 0x%02x\n", rxon->cck_basic_rates);
	IWL_DEBUG_RADIO(priv, "u8[6] node_addr: %pM\n", rxon->node_addr);
	IWL_DEBUG_RADIO(priv, "u8[6] bssid_addr: %pM\n", rxon->bssid_addr);
	IWL_DEBUG_RADIO(priv, "u16 assoc_id: 0x%x\n", le16_to_cpu(rxon->assoc_id));
}
EXPORT_SYMBOL(iwl_print_rx_config_cmd);
#endif
/**
 * iwl_irq_handle_error - called for HW or SW error interrupt from card
 */
void iwl_irq_handle_error(struct iwl_priv *priv)
{
	/* Set the FW error flag -- cleared on iwl_down */
	set_bit(STATUS_FW_ERROR, &priv->status);

	/* Cancel currently queued command. */
	clear_bit(STATUS_HCMD_ACTIVE, &priv->status);

	priv->cfg->ops->lib->dump_nic_error_log(priv);
	if (priv->cfg->ops->lib->dump_csr)
		priv->cfg->ops->lib->dump_csr(priv);
	if (priv->cfg->ops->lib->dump_fh)
		priv->cfg->ops->lib->dump_fh(priv, NULL, false);
	priv->cfg->ops->lib->dump_nic_event_log(priv, false, NULL, false);
#ifdef CONFIG_IWLWIFI_DEBUG
	if (iwl_get_debug_level(priv) & IWL_DL_FW_ERRORS)
		iwl_print_rx_config_cmd(priv);
#endif

	wake_up_interruptible(&priv->wait_command_queue);

	/* Keep the restart process from trying to send host
	 * commands by clearing the INIT status bit */
	clear_bit(STATUS_READY, &priv->status);

	if (!test_bit(STATUS_EXIT_PENDING, &priv->status)) {
		IWL_DEBUG(priv, IWL_DL_FW_ERRORS,
			  "Restarting adapter due to uCode error.\n");

		if (priv->cfg->mod_params->restart_fw)
			queue_work(priv->workqueue, &priv->restart);
	}
}
EXPORT_SYMBOL(iwl_irq_handle_error);

static int iwl_apm_stop_master(struct iwl_priv *priv)
{
	int ret = 0;

	/* stop device's busmaster DMA activity */
	iwl_set_bit(priv, CSR_RESET, CSR_RESET_REG_FLAG_STOP_MASTER);

	ret = iwl_poll_bit(priv, CSR_RESET, CSR_RESET_REG_FLAG_MASTER_DISABLED,
			CSR_RESET_REG_FLAG_MASTER_DISABLED, 100);
	if (ret)
		IWL_WARN(priv, "Master Disable Timed Out, 100 usec\n");

	IWL_DEBUG_INFO(priv, "stop master\n");

	return ret;
}

void iwl_apm_stop(struct iwl_priv *priv)
{
	IWL_DEBUG_INFO(priv, "Stop card, put in low power state\n");

	/* Stop device's DMA activity */
	iwl_apm_stop_master(priv);

	/* Reset the entire device */
	iwl_set_bit(priv, CSR_RESET, CSR_RESET_REG_FLAG_SW_RESET);

	udelay(10);

	/*
	 * Clear "initialization complete" bit to move adapter from
	 * D0A* (powered-up Active) --> D0U* (Uninitialized) state.
	 */
	iwl_clear_bit(priv, CSR_GP_CNTRL, CSR_GP_CNTRL_REG_FLAG_INIT_DONE);
}
EXPORT_SYMBOL(iwl_apm_stop);


/*
 * Start up NIC's basic functionality after it has been reset
 * (e.g. after platform boot, or shutdown via iwl_apm_stop())
 * NOTE:  This does not load uCode nor start the embedded processor
 */
int iwl_apm_init(struct iwl_priv *priv)
{
	int ret = 0;
	u16 lctl;

	IWL_DEBUG_INFO(priv, "Init card's basic functions\n");

	/*
	 * Use "set_bit" below rather than "write", to preserve any hardware
	 * bits already set by default after reset.
	 */

	/* Disable L0S exit timer (platform NMI Work/Around) */
	iwl_set_bit(priv, CSR_GIO_CHICKEN_BITS,
			  CSR_GIO_CHICKEN_BITS_REG_BIT_DIS_L0S_EXIT_TIMER);

	/*
	 * Disable L0s without affecting L1;
	 *  don't wait for ICH L0s (ICH bug W/A)
	 */
	iwl_set_bit(priv, CSR_GIO_CHICKEN_BITS,
			  CSR_GIO_CHICKEN_BITS_REG_BIT_L1A_NO_L0S_RX);

	/* Set FH wait threshold to maximum (HW error during stress W/A) */
	iwl_set_bit(priv, CSR_DBG_HPET_MEM_REG, CSR_DBG_HPET_MEM_REG_VAL);

	/*
	 * Enable HAP INTA (interrupt from management bus) to
	 * wake device's PCI Express link L1a -> L0s
	 * NOTE:  This is no-op for 3945 (non-existant bit)
	 */
	iwl_set_bit(priv, CSR_HW_IF_CONFIG_REG,
				    CSR_HW_IF_CONFIG_REG_BIT_HAP_WAKE_L1A);

	/*
	 * HW bug W/A for instability in PCIe bus L0->L0S->L1 transition.
	 * Check if BIOS (or OS) enabled L1-ASPM on this device.
	 * If so (likely), disable L0S, so device moves directly L0->L1;
	 *    costs negligible amount of power savings.
	 * If not (unlikely), enable L0S, so there is at least some
	 *    power savings, even without L1.
	 */
	if (priv->cfg->set_l0s) {
		lctl = iwl_pcie_link_ctl(priv);
		if ((lctl & PCI_CFG_LINK_CTRL_VAL_L1_EN) ==
					PCI_CFG_LINK_CTRL_VAL_L1_EN) {
			/* L1-ASPM enabled; disable(!) L0S  */
			iwl_set_bit(priv, CSR_GIO_REG,
					CSR_GIO_REG_VAL_L0S_ENABLED);
			IWL_DEBUG_POWER(priv, "L1 Enabled; Disabling L0S\n");
		} else {
			/* L1-ASPM disabled; enable(!) L0S */
			iwl_clear_bit(priv, CSR_GIO_REG,
					CSR_GIO_REG_VAL_L0S_ENABLED);
			IWL_DEBUG_POWER(priv, "L1 Disabled; Enabling L0S\n");
		}
	}

	/* Configure analog phase-lock-loop before activating to D0A */
	if (priv->cfg->pll_cfg_val)
		iwl_set_bit(priv, CSR_ANA_PLL_CFG, priv->cfg->pll_cfg_val);

	/*
	 * Set "initialization complete" bit to move adapter from
	 * D0U* --> D0A* (powered-up active) state.
	 */
	iwl_set_bit(priv, CSR_GP_CNTRL, CSR_GP_CNTRL_REG_FLAG_INIT_DONE);

	/*
	 * Wait for clock stabilization; once stabilized, access to
	 * device-internal resources is supported, e.g. iwl_write_prph()
	 * and accesses to uCode SRAM.
	 */
	ret = iwl_poll_bit(priv, CSR_GP_CNTRL,
			CSR_GP_CNTRL_REG_FLAG_MAC_CLOCK_READY,
			CSR_GP_CNTRL_REG_FLAG_MAC_CLOCK_READY, 25000);
	if (ret < 0) {
		IWL_DEBUG_INFO(priv, "Failed to init the card\n");
		goto out;
	}

	/*
	 * Enable DMA and BSM (if used) clocks, wait for them to stabilize.
	 * BSM (Boostrap State Machine) is only in 3945 and 4965;
	 * later devices (i.e. 5000 and later) have non-volatile SRAM,
	 * and don't need BSM to restore data after power-saving sleep.
	 *
	 * Write to "CLK_EN_REG"; "1" bits enable clocks, while "0" bits
	 * do not disable clocks.  This preserves any hardware bits already
	 * set by default in "CLK_CTRL_REG" after reset.
	 */
	if (priv->cfg->use_bsm)
		iwl_write_prph(priv, APMG_CLK_EN_REG,
			APMG_CLK_VAL_DMA_CLK_RQT | APMG_CLK_VAL_BSM_CLK_RQT);
	else
		iwl_write_prph(priv, APMG_CLK_EN_REG,
			APMG_CLK_VAL_DMA_CLK_RQT);
	udelay(20);

	/* Disable L1-Active */
	iwl_set_bits_prph(priv, APMG_PCIDEV_STT_REG,
			  APMG_PCIDEV_STT_VAL_L1_ACT_DIS);

out:
	return ret;
}
EXPORT_SYMBOL(iwl_apm_init);



void iwl_configure_filter(struct ieee80211_hw *hw,
			  unsigned int changed_flags,
			  unsigned int *total_flags,
			  u64 multicast)
{
	struct iwl_priv *priv = hw->priv;
	__le32 *filter_flags = &priv->staging_rxon.filter_flags;

	IWL_DEBUG_MAC80211(priv, "Enter: changed: 0x%x, total: 0x%x\n",
			changed_flags, *total_flags);

	if (changed_flags & (FIF_OTHER_BSS | FIF_PROMISC_IN_BSS)) {
		if (*total_flags & (FIF_OTHER_BSS | FIF_PROMISC_IN_BSS))
			*filter_flags |= RXON_FILTER_PROMISC_MSK;
		else
			*filter_flags &= ~RXON_FILTER_PROMISC_MSK;
	}
	if (changed_flags & FIF_ALLMULTI) {
		if (*total_flags & FIF_ALLMULTI)
			*filter_flags |= RXON_FILTER_ACCEPT_GRP_MSK;
		else
			*filter_flags &= ~RXON_FILTER_ACCEPT_GRP_MSK;
	}
	if (changed_flags & FIF_CONTROL) {
		if (*total_flags & FIF_CONTROL)
			*filter_flags |= RXON_FILTER_CTL2HOST_MSK;
		else
			*filter_flags &= ~RXON_FILTER_CTL2HOST_MSK;
	}
	if (changed_flags & FIF_BCN_PRBRESP_PROMISC) {
		if (*total_flags & FIF_BCN_PRBRESP_PROMISC)
			*filter_flags |= RXON_FILTER_BCON_AWARE_MSK;
		else
			*filter_flags &= ~RXON_FILTER_BCON_AWARE_MSK;
	}

	/* We avoid iwl_commit_rxon here to commit the new filter flags
	 * since mac80211 will call ieee80211_hw_config immediately.
	 * (mc_list is not supported at this time). Otherwise, we need to
	 * queue a background iwl_commit_rxon work.
	 */

	*total_flags &= FIF_OTHER_BSS | FIF_ALLMULTI | FIF_PROMISC_IN_BSS |
			FIF_BCN_PRBRESP_PROMISC | FIF_CONTROL;
}
EXPORT_SYMBOL(iwl_configure_filter);

int iwl_set_hw_params(struct iwl_priv *priv)
{
	priv->hw_params.max_rxq_size = RX_QUEUE_SIZE;
	priv->hw_params.max_rxq_log = RX_QUEUE_SIZE_LOG;
	if (priv->cfg->mod_params->amsdu_size_8K)
		priv->hw_params.rx_page_order = get_order(IWL_RX_BUF_SIZE_8K);
	else
		priv->hw_params.rx_page_order = get_order(IWL_RX_BUF_SIZE_4K);

	priv->hw_params.max_beacon_itrvl = IWL_MAX_UCODE_BEACON_INTERVAL;

	if (priv->cfg->mod_params->disable_11n)
		priv->cfg->sku &= ~IWL_SKU_N;

	/* Device-specific setup */
	return priv->cfg->ops->lib->set_hw_params(priv);
}
EXPORT_SYMBOL(iwl_set_hw_params);

int iwl_set_tx_power(struct iwl_priv *priv, s8 tx_power, bool force)
{
	int ret = 0;
	s8 prev_tx_power = priv->tx_power_user_lmt;

	if (tx_power < IWLAGN_TX_POWER_TARGET_POWER_MIN) {
		IWL_WARN(priv,
			 "Requested user TXPOWER %d below lower limit %d.\n",
			 tx_power,
			 IWLAGN_TX_POWER_TARGET_POWER_MIN);
		return -EINVAL;
	}

	if (tx_power > priv->tx_power_device_lmt) {
		IWL_WARN(priv,
			"Requested user TXPOWER %d above upper limit %d.\n",
			 tx_power, priv->tx_power_device_lmt);
		return -EINVAL;
	}

	if (priv->tx_power_user_lmt != tx_power)
		force = true;

	/* if nic is not up don't send command */
	if (iwl_is_ready_rf(priv)) {
		priv->tx_power_user_lmt = tx_power;
		if (force && priv->cfg->ops->lib->send_tx_power)
			ret = priv->cfg->ops->lib->send_tx_power(priv);
		else if (!priv->cfg->ops->lib->send_tx_power)
			ret = -EOPNOTSUPP;
		/*
		 * if fail to set tx_power, restore the orig. tx power
		 */
		if (ret)
			priv->tx_power_user_lmt = prev_tx_power;
	}

	/*
	 * Even this is an async host command, the command
	 * will always report success from uCode
	 * So once driver can placing the command into the queue
	 * successfully, driver can use priv->tx_power_user_lmt
	 * to reflect the current tx power
	 */
	return ret;
}
EXPORT_SYMBOL(iwl_set_tx_power);

irqreturn_t iwl_isr_legacy(int irq, void *data)
{
	struct iwl_priv *priv = data;
	u32 inta, inta_mask;
	u32 inta_fh;
	unsigned long flags;
	if (!priv)
		return IRQ_NONE;

	spin_lock_irqsave(&priv->lock, flags);

	/* Disable (but don't clear!) interrupts here to avoid
	 *    back-to-back ISRs and sporadic interrupts from our NIC.
	 * If we have something to service, the tasklet will re-enable ints.
	 * If we *don't* have something, we'll re-enable before leaving here. */
	inta_mask = iwl_read32(priv, CSR_INT_MASK);  /* just for debug */
	iwl_write32(priv, CSR_INT_MASK, 0x00000000);

	/* Discover which interrupts are active/pending */
	inta = iwl_read32(priv, CSR_INT);
	inta_fh = iwl_read32(priv, CSR_FH_INT_STATUS);

	/* Ignore interrupt if there's nothing in NIC to service.
	 * This may be due to IRQ shared with another device,
	 * or due to sporadic interrupts thrown from our NIC. */
	if (!inta && !inta_fh) {
		IWL_DEBUG_ISR(priv, "Ignore interrupt, inta == 0, inta_fh == 0\n");
		goto none;
	}

	if ((inta == 0xFFFFFFFF) || ((inta & 0xFFFFFFF0) == 0xa5a5a5a0)) {
		/* Hardware disappeared. It might have already raised
		 * an interrupt */
		IWL_WARN(priv, "HARDWARE GONE?? INTA == 0x%08x\n", inta);
		goto unplugged;
	}

	IWL_DEBUG_ISR(priv, "ISR inta 0x%08x, enabled 0x%08x, fh 0x%08x\n",
		      inta, inta_mask, inta_fh);

	inta &= ~CSR_INT_BIT_SCD;

	/* iwl_irq_tasklet() will service interrupts and re-enable them */
	if (likely(inta || inta_fh))
		tasklet_schedule(&priv->irq_tasklet);

 unplugged:
	spin_unlock_irqrestore(&priv->lock, flags);
	return IRQ_HANDLED;

 none:
	/* re-enable interrupts here since we don't have anything to service. */
	/* only Re-enable if diabled by irq */
	if (test_bit(STATUS_INT_ENABLED, &priv->status))
		iwl_enable_interrupts(priv);
	spin_unlock_irqrestore(&priv->lock, flags);
	return IRQ_NONE;
}
EXPORT_SYMBOL(iwl_isr_legacy);

void iwl_send_bt_config(struct iwl_priv *priv)
{
	struct iwl_bt_cmd bt_cmd = {
		.lead_time = BT_LEAD_TIME_DEF,
		.max_kill = BT_MAX_KILL_DEF,
		.kill_ack_mask = 0,
		.kill_cts_mask = 0,
	};

	if (!bt_coex_active)
		bt_cmd.flags = BT_COEX_DISABLE;
	else
		bt_cmd.flags = BT_COEX_ENABLE;

	IWL_DEBUG_INFO(priv, "BT coex %s\n",
		(bt_cmd.flags == BT_COEX_DISABLE) ? "disable" : "active");

	if (iwl_send_cmd_pdu(priv, REPLY_BT_CONFIG,
			     sizeof(struct iwl_bt_cmd), &bt_cmd))
		IWL_ERR(priv, "failed to send BT Coex Config\n");
}
EXPORT_SYMBOL(iwl_send_bt_config);

int iwl_send_statistics_request(struct iwl_priv *priv, u8 flags, bool clear)
{
	struct iwl_statistics_cmd statistics_cmd = {
		.configuration_flags =
			clear ? IWL_STATS_CONF_CLEAR_STATS : 0,
	};

	if (flags & CMD_ASYNC)
		return iwl_send_cmd_pdu_async(priv, REPLY_STATISTICS_CMD,
					       sizeof(struct iwl_statistics_cmd),
					       &statistics_cmd, NULL);
	else
		return iwl_send_cmd_pdu(priv, REPLY_STATISTICS_CMD,
					sizeof(struct iwl_statistics_cmd),
					&statistics_cmd);
}
EXPORT_SYMBOL(iwl_send_statistics_request);

/**
 * iwl_verify_inst_sparse - verify runtime uCode image in card vs. host,
 *   using sample data 100 bytes apart.  If these sample points are good,
 *   it's a pretty good bet that everything between them is good, too.
 */
static int iwlcore_verify_inst_sparse(struct iwl_priv *priv, __le32 *image, u32 len)
{
	u32 val;
	int ret = 0;
	u32 errcnt = 0;
	u32 i;

	IWL_DEBUG_INFO(priv, "ucode inst image size is %u\n", len);

	for (i = 0; i < len; i += 100, image += 100/sizeof(u32)) {
		/* read data comes through single port, auto-incr addr */
		/* NOTE: Use the debugless read so we don't flood kernel log
		 * if IWL_DL_IO is set */
		iwl_write_direct32(priv, HBUS_TARG_MEM_RADDR,
			i + IWL49_RTC_INST_LOWER_BOUND);
		val = _iwl_read_direct32(priv, HBUS_TARG_MEM_RDAT);
		if (val != le32_to_cpu(*image)) {
			ret = -EIO;
			errcnt++;
			if (errcnt >= 3)
				break;
		}
	}

	return ret;
}

/**
 * iwlcore_verify_inst_full - verify runtime uCode image in card vs. host,
 *     looking at all data.
 */
static int iwl_verify_inst_full(struct iwl_priv *priv, __le32 *image,
				 u32 len)
{
	u32 val;
	u32 save_len = len;
	int ret = 0;
	u32 errcnt;

	IWL_DEBUG_INFO(priv, "ucode inst image size is %u\n", len);

	iwl_write_direct32(priv, HBUS_TARG_MEM_RADDR,
			   IWL49_RTC_INST_LOWER_BOUND);

	errcnt = 0;
	for (; len > 0; len -= sizeof(u32), image++) {
		/* read data comes through single port, auto-incr addr */
		/* NOTE: Use the debugless read so we don't flood kernel log
		 * if IWL_DL_IO is set */
		val = _iwl_read_direct32(priv, HBUS_TARG_MEM_RDAT);
		if (val != le32_to_cpu(*image)) {
			IWL_ERR(priv, "uCode INST section is invalid at "
				  "offset 0x%x, is 0x%x, s/b 0x%x\n",
				  save_len - len, val, le32_to_cpu(*image));
			ret = -EIO;
			errcnt++;
			if (errcnt >= 20)
				break;
		}
	}

	if (!errcnt)
		IWL_DEBUG_INFO(priv,
		    "ucode image in INSTRUCTION memory is good\n");

	return ret;
}

/**
 * iwl_verify_ucode - determine which instruction image is in SRAM,
 *    and verify its contents
 */
int iwl_verify_ucode(struct iwl_priv *priv)
{
	__le32 *image;
	u32 len;
	int ret;

	/* Try bootstrap */
	image = (__le32 *)priv->ucode_boot.v_addr;
	len = priv->ucode_boot.len;
	ret = iwlcore_verify_inst_sparse(priv, image, len);
	if (!ret) {
		IWL_DEBUG_INFO(priv, "Bootstrap uCode is good in inst SRAM\n");
		return 0;
	}

	/* Try initialize */
	image = (__le32 *)priv->ucode_init.v_addr;
	len = priv->ucode_init.len;
	ret = iwlcore_verify_inst_sparse(priv, image, len);
	if (!ret) {
		IWL_DEBUG_INFO(priv, "Initialize uCode is good in inst SRAM\n");
		return 0;
	}

	/* Try runtime/protocol */
	image = (__le32 *)priv->ucode_code.v_addr;
	len = priv->ucode_code.len;
	ret = iwlcore_verify_inst_sparse(priv, image, len);
	if (!ret) {
		IWL_DEBUG_INFO(priv, "Runtime uCode is good in inst SRAM\n");
		return 0;
	}

	IWL_ERR(priv, "NO VALID UCODE IMAGE IN INSTRUCTION SRAM!!\n");

	/* Since nothing seems to match, show first several data entries in
	 * instruction SRAM, so maybe visual inspection will give a clue.
	 * Selection of bootstrap image (vs. other images) is arbitrary. */
	image = (__le32 *)priv->ucode_boot.v_addr;
	len = priv->ucode_boot.len;
	ret = iwl_verify_inst_full(priv, image, len);

	return ret;
}
EXPORT_SYMBOL(iwl_verify_ucode);


void iwl_rf_kill_ct_config(struct iwl_priv *priv)
{
	struct iwl_ct_kill_config cmd;
	struct iwl_ct_kill_throttling_config adv_cmd;
	unsigned long flags;
	int ret = 0;

	spin_lock_irqsave(&priv->lock, flags);
	iwl_write32(priv, CSR_UCODE_DRV_GP1_CLR,
		    CSR_UCODE_DRV_GP1_REG_BIT_CT_KILL_EXIT);
	spin_unlock_irqrestore(&priv->lock, flags);
	priv->thermal_throttle.ct_kill_toggle = false;

	if (priv->cfg->support_ct_kill_exit) {
		adv_cmd.critical_temperature_enter =
			cpu_to_le32(priv->hw_params.ct_kill_threshold);
		adv_cmd.critical_temperature_exit =
			cpu_to_le32(priv->hw_params.ct_kill_exit_threshold);

		ret = iwl_send_cmd_pdu(priv, REPLY_CT_KILL_CONFIG_CMD,
				       sizeof(adv_cmd), &adv_cmd);
		if (ret)
			IWL_ERR(priv, "REPLY_CT_KILL_CONFIG_CMD failed\n");
		else
			IWL_DEBUG_INFO(priv, "REPLY_CT_KILL_CONFIG_CMD "
					"succeeded, "
					"critical temperature enter is %d,"
					"exit is %d\n",
				       priv->hw_params.ct_kill_threshold,
				       priv->hw_params.ct_kill_exit_threshold);
	} else {
		cmd.critical_temperature_R =
			cpu_to_le32(priv->hw_params.ct_kill_threshold);

		ret = iwl_send_cmd_pdu(priv, REPLY_CT_KILL_CONFIG_CMD,
				       sizeof(cmd), &cmd);
		if (ret)
			IWL_ERR(priv, "REPLY_CT_KILL_CONFIG_CMD failed\n");
		else
			IWL_DEBUG_INFO(priv, "REPLY_CT_KILL_CONFIG_CMD "
					"succeeded, "
					"critical temperature is %d\n",
					priv->hw_params.ct_kill_threshold);
	}
}
EXPORT_SYMBOL(iwl_rf_kill_ct_config);


/*
 * CARD_STATE_CMD
 *
 * Use: Sets the device's internal card state to enable, disable, or halt
 *
 * When in the 'enable' state the card operates as normal.
 * When in the 'disable' state, the card enters into a low power mode.
 * When in the 'halt' state, the card is shut down and must be fully
 * restarted to come back on.
 */
int iwl_send_card_state(struct iwl_priv *priv, u32 flags, u8 meta_flag)
{
	struct iwl_host_cmd cmd = {
		.id = REPLY_CARD_STATE_CMD,
		.len = sizeof(u32),
		.data = &flags,
		.flags = meta_flag,
	};

	return iwl_send_cmd(priv, &cmd);
}

void iwl_rx_pm_sleep_notif(struct iwl_priv *priv,
			   struct iwl_rx_mem_buffer *rxb)
{
#ifdef CONFIG_IWLWIFI_DEBUG
	struct iwl_rx_packet *pkt = rxb_addr(rxb);
	struct iwl_sleep_notification *sleep = &(pkt->u.sleep_notif);
	IWL_DEBUG_RX(priv, "sleep mode: %d, src: %d\n",
		     sleep->pm_sleep_mode, sleep->pm_wakeup_src);
#endif
}
EXPORT_SYMBOL(iwl_rx_pm_sleep_notif);

void iwl_rx_pm_debug_statistics_notif(struct iwl_priv *priv,
				      struct iwl_rx_mem_buffer *rxb)
{
	struct iwl_rx_packet *pkt = rxb_addr(rxb);
	u32 len = le32_to_cpu(pkt->len_n_flags) & FH_RSCSR_FRAME_SIZE_MSK;
	IWL_DEBUG_RADIO(priv, "Dumping %d bytes of unhandled "
			"notification for %s:\n", len,
			get_cmd_string(pkt->hdr.cmd));
	iwl_print_hex_dump(priv, IWL_DL_RADIO, pkt->u.raw, len);
}
EXPORT_SYMBOL(iwl_rx_pm_debug_statistics_notif);

void iwl_rx_reply_error(struct iwl_priv *priv,
			struct iwl_rx_mem_buffer *rxb)
{
	struct iwl_rx_packet *pkt = rxb_addr(rxb);

	IWL_ERR(priv, "Error Reply type 0x%08X cmd %s (0x%02X) "
		"seq 0x%04X ser 0x%08X\n",
		le32_to_cpu(pkt->u.err_resp.error_type),
		get_cmd_string(pkt->u.err_resp.cmd_id),
		pkt->u.err_resp.cmd_id,
		le16_to_cpu(pkt->u.err_resp.bad_cmd_seq_num),
		le32_to_cpu(pkt->u.err_resp.error_info));
}
EXPORT_SYMBOL(iwl_rx_reply_error);

void iwl_clear_isr_stats(struct iwl_priv *priv)
{
	memset(&priv->isr_stats, 0, sizeof(priv->isr_stats));
}

int iwl_mac_conf_tx(struct ieee80211_hw *hw, u16 queue,
			   const struct ieee80211_tx_queue_params *params)
{
	struct iwl_priv *priv = hw->priv;
	unsigned long flags;
	int q;

	IWL_DEBUG_MAC80211(priv, "enter\n");

	if (!iwl_is_ready_rf(priv)) {
		IWL_DEBUG_MAC80211(priv, "leave - RF not ready\n");
		return -EIO;
	}

	if (queue >= AC_NUM) {
		IWL_DEBUG_MAC80211(priv, "leave - queue >= AC_NUM %d\n", queue);
		return 0;
	}

	q = AC_NUM - 1 - queue;

	spin_lock_irqsave(&priv->lock, flags);

	priv->qos_data.def_qos_parm.ac[q].cw_min = cpu_to_le16(params->cw_min);
	priv->qos_data.def_qos_parm.ac[q].cw_max = cpu_to_le16(params->cw_max);
	priv->qos_data.def_qos_parm.ac[q].aifsn = params->aifs;
	priv->qos_data.def_qos_parm.ac[q].edca_txop =
			cpu_to_le16((params->txop * 32));

	priv->qos_data.def_qos_parm.ac[q].reserved1 = 0;

	spin_unlock_irqrestore(&priv->lock, flags);

	IWL_DEBUG_MAC80211(priv, "leave\n");
	return 0;
}
EXPORT_SYMBOL(iwl_mac_conf_tx);

static void iwl_ht_conf(struct iwl_priv *priv,
			struct ieee80211_bss_conf *bss_conf)
{
	struct iwl_ht_config *ht_conf = &priv->current_ht_config;
	struct ieee80211_sta *sta;

	IWL_DEBUG_MAC80211(priv, "enter:\n");

	if (!ht_conf->is_ht)
		return;

	ht_conf->ht_protection =
		bss_conf->ht_operation_mode & IEEE80211_HT_OP_MODE_PROTECTION;
	ht_conf->non_GF_STA_present =
		!!(bss_conf->ht_operation_mode & IEEE80211_HT_OP_MODE_NON_GF_STA_PRSNT);

	ht_conf->single_chain_sufficient = false;

	switch (priv->iw_mode) {
	case NL80211_IFTYPE_STATION:
		rcu_read_lock();
		sta = ieee80211_find_sta(priv->vif, priv->bssid);
		if (sta) {
			struct ieee80211_sta_ht_cap *ht_cap = &sta->ht_cap;
			int maxstreams;

			maxstreams = (ht_cap->mcs.tx_params &
				      IEEE80211_HT_MCS_TX_MAX_STREAMS_MASK)
					>> IEEE80211_HT_MCS_TX_MAX_STREAMS_SHIFT;
			maxstreams += 1;

			if ((ht_cap->mcs.rx_mask[1] == 0) &&
			    (ht_cap->mcs.rx_mask[2] == 0))
				ht_conf->single_chain_sufficient = true;
			if (maxstreams <= 1)
				ht_conf->single_chain_sufficient = true;
		} else {
			/*
			 * If at all, this can only happen through a race
			 * when the AP disconnects us while we're still
			 * setting up the connection, in that case mac80211
			 * will soon tell us about that.
			 */
			ht_conf->single_chain_sufficient = true;
		}
		rcu_read_unlock();
		break;
	case NL80211_IFTYPE_ADHOC:
		ht_conf->single_chain_sufficient = true;
		break;
	default:
		break;
	}

	IWL_DEBUG_MAC80211(priv, "leave\n");
}

static inline void iwl_set_no_assoc(struct iwl_priv *priv)
{
	priv->assoc_id = 0;
	iwl_led_disassociate(priv);
	/*
	 * inform the ucode that there is no longer an
	 * association and that no more packets should be
	 * sent
	 */
	priv->staging_rxon.filter_flags &=
		~RXON_FILTER_ASSOC_MSK;
	priv->staging_rxon.assoc_id = 0;
	iwlcore_commit_rxon(priv);
}

void iwl_bss_info_changed(struct ieee80211_hw *hw,
			  struct ieee80211_vif *vif,
			  struct ieee80211_bss_conf *bss_conf,
			  u32 changes)
{
	struct iwl_priv *priv = hw->priv;
	int ret;

	IWL_DEBUG_MAC80211(priv, "changes = 0x%X\n", changes);

	if (!iwl_is_alive(priv))
		return;

	mutex_lock(&priv->mutex);

	if (changes & BSS_CHANGED_BEACON &&
	    priv->iw_mode == NL80211_IFTYPE_AP) {
		dev_kfree_skb(priv->ibss_beacon);
		priv->ibss_beacon = ieee80211_beacon_get(hw, vif);
	}

	if (changes & BSS_CHANGED_BEACON_INT) {
		priv->beacon_int = bss_conf->beacon_int;
		/* TODO: in AP mode, do something to make this take effect */
	}

	if (changes & BSS_CHANGED_BSSID) {
		IWL_DEBUG_MAC80211(priv, "BSSID %pM\n", bss_conf->bssid);

		/*
		 * If there is currently a HW scan going on in the
		 * background then we need to cancel it else the RXON
		 * below/in post_associate will fail.
		 */
		if (iwl_scan_cancel_timeout(priv, 100)) {
			IWL_WARN(priv, "Aborted scan still in progress after 100ms\n");
			IWL_DEBUG_MAC80211(priv, "leaving - scan abort failed.\n");
			mutex_unlock(&priv->mutex);
			return;
		}

		/* mac80211 only sets assoc when in STATION mode */
		if (priv->iw_mode == NL80211_IFTYPE_ADHOC ||
		    bss_conf->assoc) {
			memcpy(priv->staging_rxon.bssid_addr,
			       bss_conf->bssid, ETH_ALEN);

			/* currently needed in a few places */
			memcpy(priv->bssid, bss_conf->bssid, ETH_ALEN);
		} else {
			priv->staging_rxon.filter_flags &=
				~RXON_FILTER_ASSOC_MSK;
		}

	}

	/*
	 * This needs to be after setting the BSSID in case
	 * mac80211 decides to do both changes at once because
	 * it will invoke post_associate.
	 */
	if (priv->iw_mode == NL80211_IFTYPE_ADHOC &&
	    changes & BSS_CHANGED_BEACON) {
		struct sk_buff *beacon = ieee80211_beacon_get(hw, vif);

		if (beacon)
			iwl_mac_beacon_update(hw, beacon);
	}

	if (changes & BSS_CHANGED_ERP_PREAMBLE) {
		IWL_DEBUG_MAC80211(priv, "ERP_PREAMBLE %d\n",
				   bss_conf->use_short_preamble);
		if (bss_conf->use_short_preamble)
			priv->staging_rxon.flags |= RXON_FLG_SHORT_PREAMBLE_MSK;
		else
			priv->staging_rxon.flags &= ~RXON_FLG_SHORT_PREAMBLE_MSK;
	}

	if (changes & BSS_CHANGED_ERP_CTS_PROT) {
		IWL_DEBUG_MAC80211(priv, "ERP_CTS %d\n", bss_conf->use_cts_prot);
		if (bss_conf->use_cts_prot && (priv->band != IEEE80211_BAND_5GHZ))
			priv->staging_rxon.flags |= RXON_FLG_TGG_PROTECT_MSK;
		else
			priv->staging_rxon.flags &= ~RXON_FLG_TGG_PROTECT_MSK;
	}

	if (changes & BSS_CHANGED_BASIC_RATES) {
		/* XXX use this information
		 *
		 * To do that, remove code from iwl_set_rate() and put something
		 * like this here:
		 *
		if (A-band)
			priv->staging_rxon.ofdm_basic_rates =
				bss_conf->basic_rates;
		else
			priv->staging_rxon.ofdm_basic_rates =
				bss_conf->basic_rates >> 4;
			priv->staging_rxon.cck_basic_rates =
				bss_conf->basic_rates & 0xF;
		 */
	}

	if (changes & BSS_CHANGED_HT) {
		iwl_ht_conf(priv, bss_conf);

		if (priv->cfg->ops->hcmd->set_rxon_chain)
			priv->cfg->ops->hcmd->set_rxon_chain(priv);
	}

	if (changes & BSS_CHANGED_ASSOC) {
		IWL_DEBUG_MAC80211(priv, "ASSOC %d\n", bss_conf->assoc);
		if (bss_conf->assoc) {
			priv->assoc_id = bss_conf->aid;
			priv->beacon_int = bss_conf->beacon_int;
			priv->timestamp = bss_conf->timestamp;
			priv->assoc_capability = bss_conf->assoc_capability;

			iwl_led_associate(priv);

			if (!iwl_is_rfkill(priv))
				priv->cfg->ops->lib->post_associate(priv);
		} else
			iwl_set_no_assoc(priv);
	}

	if (changes && iwl_is_associated(priv) && priv->assoc_id) {
		IWL_DEBUG_MAC80211(priv, "Changes (%#x) while associated\n",
				   changes);
		ret = iwl_send_rxon_assoc(priv);
		if (!ret) {
			/* Sync active_rxon with latest change. */
			memcpy((void *)&priv->active_rxon,
				&priv->staging_rxon,
				sizeof(struct iwl_rxon_cmd));
		}
	}

	if (changes & BSS_CHANGED_BEACON_ENABLED) {
		if (vif->bss_conf.enable_beacon) {
			memcpy(priv->staging_rxon.bssid_addr,
			       bss_conf->bssid, ETH_ALEN);
			memcpy(priv->bssid, bss_conf->bssid, ETH_ALEN);
			iwlcore_config_ap(priv);
		} else
			iwl_set_no_assoc(priv);
	}

	mutex_unlock(&priv->mutex);

	IWL_DEBUG_MAC80211(priv, "leave\n");
}
EXPORT_SYMBOL(iwl_bss_info_changed);

int iwl_mac_beacon_update(struct ieee80211_hw *hw, struct sk_buff *skb)
{
	struct iwl_priv *priv = hw->priv;
	unsigned long flags;
	__le64 timestamp;

	IWL_DEBUG_MAC80211(priv, "enter\n");

	if (!iwl_is_ready_rf(priv)) {
		IWL_DEBUG_MAC80211(priv, "leave - RF not ready\n");
		return -EIO;
	}

	spin_lock_irqsave(&priv->lock, flags);

	if (priv->ibss_beacon)
		dev_kfree_skb(priv->ibss_beacon);

	priv->ibss_beacon = skb;

	priv->assoc_id = 0;
	timestamp = ((struct ieee80211_mgmt *)skb->data)->u.beacon.timestamp;
	priv->timestamp = le64_to_cpu(timestamp);

	IWL_DEBUG_MAC80211(priv, "leave\n");
	spin_unlock_irqrestore(&priv->lock, flags);

	priv->cfg->ops->lib->post_associate(priv);

	return 0;
}
EXPORT_SYMBOL(iwl_mac_beacon_update);

static int iwl_set_mode(struct iwl_priv *priv, struct ieee80211_vif *vif)
{
	iwl_connection_init_rx_config(priv, vif->type);

	if (priv->cfg->ops->hcmd->set_rxon_chain)
		priv->cfg->ops->hcmd->set_rxon_chain(priv);

	memcpy(priv->staging_rxon.node_addr, priv->mac_addr, ETH_ALEN);

	return iwlcore_commit_rxon(priv);
}

int iwl_mac_add_interface(struct ieee80211_hw *hw, struct ieee80211_vif *vif)
{
	struct iwl_priv *priv = hw->priv;
	int err = 0;

	IWL_DEBUG_MAC80211(priv, "enter: type %d\n", vif->type);

	mutex_lock(&priv->mutex);

	if (WARN_ON(!iwl_is_ready_rf(priv))) {
		err = -EINVAL;
		goto out;
	}

	if (priv->vif) {
		IWL_DEBUG_MAC80211(priv, "leave - vif != NULL\n");
		err = -EOPNOTSUPP;
		goto out;
	}

	priv->vif = vif;
	priv->iw_mode = vif->type;

	IWL_DEBUG_MAC80211(priv, "Set %pM\n", vif->addr);
	memcpy(priv->mac_addr, vif->addr, ETH_ALEN);

	err = iwl_set_mode(priv, vif);
	if (err)
		goto out_err;
<<<<<<< HEAD

	/* Add the broadcast address so we can send broadcast frames */
	priv->cfg->ops->lib->add_bcast_station(priv);

	goto out;

=======

	/* Add the broadcast address so we can send broadcast frames */
	priv->cfg->ops->lib->add_bcast_station(priv);

	goto out;

>>>>>>> adfba3c7
 out_err:
	priv->vif = NULL;
	priv->iw_mode = NL80211_IFTYPE_STATION;
 out:
	mutex_unlock(&priv->mutex);

	IWL_DEBUG_MAC80211(priv, "leave\n");
	return err;
}
EXPORT_SYMBOL(iwl_mac_add_interface);

void iwl_mac_remove_interface(struct ieee80211_hw *hw,
			      struct ieee80211_vif *vif)
{
	struct iwl_priv *priv = hw->priv;

	IWL_DEBUG_MAC80211(priv, "enter\n");

	mutex_lock(&priv->mutex);

	iwl_clear_ucode_stations(priv, true);

	if (iwl_is_ready_rf(priv)) {
		iwl_scan_cancel_timeout(priv, 100);
		priv->staging_rxon.filter_flags &= ~RXON_FILTER_ASSOC_MSK;
		iwlcore_commit_rxon(priv);
	}
	if (priv->vif == vif) {
		priv->vif = NULL;
		memset(priv->bssid, 0, ETH_ALEN);
	}
	mutex_unlock(&priv->mutex);

	IWL_DEBUG_MAC80211(priv, "leave\n");

}
EXPORT_SYMBOL(iwl_mac_remove_interface);

/**
 * iwl_mac_config - mac80211 config callback
 */
int iwl_mac_config(struct ieee80211_hw *hw, u32 changed)
{
	struct iwl_priv *priv = hw->priv;
	const struct iwl_channel_info *ch_info;
	struct ieee80211_conf *conf = &hw->conf;
	struct iwl_ht_config *ht_conf = &priv->current_ht_config;
	unsigned long flags = 0;
	int ret = 0;
	u16 ch;
	int scan_active = 0;

	mutex_lock(&priv->mutex);

	IWL_DEBUG_MAC80211(priv, "enter to channel %d changed 0x%X\n",
					conf->channel->hw_value, changed);

	if (unlikely(!priv->cfg->mod_params->disable_hw_scan &&
			test_bit(STATUS_SCANNING, &priv->status))) {
		scan_active = 1;
		IWL_DEBUG_MAC80211(priv, "leave - scanning\n");
	}

	if (changed & (IEEE80211_CONF_CHANGE_SMPS |
		       IEEE80211_CONF_CHANGE_CHANNEL)) {
		/* mac80211 uses static for non-HT which is what we want */
		priv->current_ht_config.smps = conf->smps_mode;

		/*
		 * Recalculate chain counts.
		 *
		 * If monitor mode is enabled then mac80211 will
		 * set up the SM PS mode to OFF if an HT channel is
		 * configured.
		 */
		if (priv->cfg->ops->hcmd->set_rxon_chain)
			priv->cfg->ops->hcmd->set_rxon_chain(priv);
	}

	/* during scanning mac80211 will delay channel setting until
	 * scan finish with changed = 0
	 */
	if (!changed || (changed & IEEE80211_CONF_CHANGE_CHANNEL)) {
		if (scan_active)
			goto set_ch_out;

		ch = ieee80211_frequency_to_channel(conf->channel->center_freq);
		ch_info = iwl_get_channel_info(priv, conf->channel->band, ch);
		if (!is_channel_valid(ch_info)) {
			IWL_DEBUG_MAC80211(priv, "leave - invalid channel\n");
			ret = -EINVAL;
			goto set_ch_out;
		}

		spin_lock_irqsave(&priv->lock, flags);

		/* Configure HT40 channels */
		ht_conf->is_ht = conf_is_ht(conf);
		if (ht_conf->is_ht) {
			if (conf_is_ht40_minus(conf)) {
				ht_conf->extension_chan_offset =
					IEEE80211_HT_PARAM_CHA_SEC_BELOW;
				ht_conf->is_40mhz = true;
			} else if (conf_is_ht40_plus(conf)) {
				ht_conf->extension_chan_offset =
					IEEE80211_HT_PARAM_CHA_SEC_ABOVE;
				ht_conf->is_40mhz = true;
			} else {
				ht_conf->extension_chan_offset =
					IEEE80211_HT_PARAM_CHA_SEC_NONE;
				ht_conf->is_40mhz = false;
			}
		} else
			ht_conf->is_40mhz = false;
		/* Default to no protection. Protection mode will later be set
		 * from BSS config in iwl_ht_conf */
		ht_conf->ht_protection = IEEE80211_HT_OP_MODE_PROTECTION_NONE;

		/* if we are switching from ht to 2.4 clear flags
		 * from any ht related info since 2.4 does not
		 * support ht */
		if ((le16_to_cpu(priv->staging_rxon.channel) != ch))
			priv->staging_rxon.flags = 0;

		iwl_set_rxon_channel(priv, conf->channel);
		iwl_set_rxon_ht(priv, ht_conf);

		iwl_set_flags_for_band(priv, conf->channel->band);
		spin_unlock_irqrestore(&priv->lock, flags);
		if (iwl_is_associated(priv) &&
		    (le16_to_cpu(priv->active_rxon.channel) != ch) &&
		    priv->cfg->ops->lib->set_channel_switch) {
			iwl_set_rate(priv);
			/*
			 * at this point, staging_rxon has the
			 * configuration for channel switch
			 */
			ret = priv->cfg->ops->lib->set_channel_switch(priv,
				ch);
			if (!ret) {
				iwl_print_rx_config_cmd(priv);
				goto out;
			}
			priv->switch_rxon.switch_in_progress = false;
		}
 set_ch_out:
		/* The list of supported rates and rate mask can be different
		 * for each band; since the band may have changed, reset
		 * the rate mask to what mac80211 lists */
		iwl_set_rate(priv);
	}

	if (changed & (IEEE80211_CONF_CHANGE_PS |
			IEEE80211_CONF_CHANGE_IDLE)) {
		ret = iwl_power_update_mode(priv, false);
		if (ret)
			IWL_DEBUG_MAC80211(priv, "Error setting sleep level\n");
	}

	if (changed & IEEE80211_CONF_CHANGE_POWER) {
		IWL_DEBUG_MAC80211(priv, "TX Power old=%d new=%d\n",
			priv->tx_power_user_lmt, conf->power_level);

		iwl_set_tx_power(priv, conf->power_level, false);
	}

	if (changed & IEEE80211_CONF_CHANGE_QOS) {
		bool qos_active = !!(conf->flags & IEEE80211_CONF_QOS);

		spin_lock_irqsave(&priv->lock, flags);
		priv->qos_data.qos_active = qos_active;
		iwl_update_qos(priv);
		spin_unlock_irqrestore(&priv->lock, flags);
	}

	if (!iwl_is_ready(priv)) {
		IWL_DEBUG_MAC80211(priv, "leave - not ready\n");
		goto out;
	}

	if (scan_active)
		goto out;

	if (memcmp(&priv->active_rxon,
		   &priv->staging_rxon, sizeof(priv->staging_rxon)))
		iwlcore_commit_rxon(priv);
	else
		IWL_DEBUG_INFO(priv, "Not re-sending same RXON configuration.\n");


out:
	IWL_DEBUG_MAC80211(priv, "leave\n");
	mutex_unlock(&priv->mutex);
	return ret;
}
EXPORT_SYMBOL(iwl_mac_config);

void iwl_mac_reset_tsf(struct ieee80211_hw *hw)
{
	struct iwl_priv *priv = hw->priv;
	unsigned long flags;

	mutex_lock(&priv->mutex);
	IWL_DEBUG_MAC80211(priv, "enter\n");

	spin_lock_irqsave(&priv->lock, flags);
	memset(&priv->current_ht_config, 0, sizeof(struct iwl_ht_config));
	spin_unlock_irqrestore(&priv->lock, flags);

	spin_lock_irqsave(&priv->lock, flags);
	priv->assoc_id = 0;
	priv->assoc_capability = 0;

	/* new association get rid of ibss beacon skb */
	if (priv->ibss_beacon)
		dev_kfree_skb(priv->ibss_beacon);

	priv->ibss_beacon = NULL;

	priv->beacon_int = priv->vif->bss_conf.beacon_int;
	priv->timestamp = 0;

	spin_unlock_irqrestore(&priv->lock, flags);

	if (!iwl_is_ready_rf(priv)) {
		IWL_DEBUG_MAC80211(priv, "leave - not ready\n");
		mutex_unlock(&priv->mutex);
		return;
	}

	/* we are restarting association process
	 * clear RXON_FILTER_ASSOC_MSK bit
	 */
	iwl_scan_cancel_timeout(priv, 100);
	priv->staging_rxon.filter_flags &= ~RXON_FILTER_ASSOC_MSK;
	iwlcore_commit_rxon(priv);

	iwl_set_rate(priv);

	mutex_unlock(&priv->mutex);

	IWL_DEBUG_MAC80211(priv, "leave\n");
}
EXPORT_SYMBOL(iwl_mac_reset_tsf);

int iwl_alloc_txq_mem(struct iwl_priv *priv)
{
	if (!priv->txq)
		priv->txq = kzalloc(
			sizeof(struct iwl_tx_queue) * priv->cfg->num_of_queues,
			GFP_KERNEL);
	if (!priv->txq) {
		IWL_ERR(priv, "Not enough memory for txq\n");
		return -ENOMEM;
	}
	return 0;
}
EXPORT_SYMBOL(iwl_alloc_txq_mem);

void iwl_free_txq_mem(struct iwl_priv *priv)
{
	kfree(priv->txq);
	priv->txq = NULL;
}
EXPORT_SYMBOL(iwl_free_txq_mem);

int iwl_send_wimax_coex(struct iwl_priv *priv)
{
	struct iwl_wimax_coex_cmd coex_cmd;

	if (priv->cfg->support_wimax_coexist) {
		/* UnMask wake up src at associated sleep */
		coex_cmd.flags = COEX_FLAGS_ASSOC_WA_UNMASK_MSK;

		/* UnMask wake up src at unassociated sleep */
		coex_cmd.flags |= COEX_FLAGS_UNASSOC_WA_UNMASK_MSK;
		memcpy(coex_cmd.sta_prio, cu_priorities,
			sizeof(struct iwl_wimax_coex_event_entry) *
			 COEX_NUM_OF_EVENTS);

		/* enabling the coexistence feature */
		coex_cmd.flags |= COEX_FLAGS_COEX_ENABLE_MSK;

		/* enabling the priorities tables */
		coex_cmd.flags |= COEX_FLAGS_STA_TABLE_VALID_MSK;
	} else {
		/* coexistence is disabled */
		memset(&coex_cmd, 0, sizeof(coex_cmd));
	}
	return iwl_send_cmd_pdu(priv, COEX_PRIORITY_TABLE_CMD,
				sizeof(coex_cmd), &coex_cmd);
}
EXPORT_SYMBOL(iwl_send_wimax_coex);

#ifdef CONFIG_IWLWIFI_DEBUGFS

#define IWL_TRAFFIC_DUMP_SIZE	(IWL_TRAFFIC_ENTRY_SIZE * IWL_TRAFFIC_ENTRIES)

void iwl_reset_traffic_log(struct iwl_priv *priv)
{
	priv->tx_traffic_idx = 0;
	priv->rx_traffic_idx = 0;
	if (priv->tx_traffic)
		memset(priv->tx_traffic, 0, IWL_TRAFFIC_DUMP_SIZE);
	if (priv->rx_traffic)
		memset(priv->rx_traffic, 0, IWL_TRAFFIC_DUMP_SIZE);
}

int iwl_alloc_traffic_mem(struct iwl_priv *priv)
{
	u32 traffic_size = IWL_TRAFFIC_DUMP_SIZE;

	if (iwl_debug_level & IWL_DL_TX) {
		if (!priv->tx_traffic) {
			priv->tx_traffic =
				kzalloc(traffic_size, GFP_KERNEL);
			if (!priv->tx_traffic)
				return -ENOMEM;
		}
	}
	if (iwl_debug_level & IWL_DL_RX) {
		if (!priv->rx_traffic) {
			priv->rx_traffic =
				kzalloc(traffic_size, GFP_KERNEL);
			if (!priv->rx_traffic)
				return -ENOMEM;
		}
	}
	iwl_reset_traffic_log(priv);
	return 0;
}
EXPORT_SYMBOL(iwl_alloc_traffic_mem);

void iwl_free_traffic_mem(struct iwl_priv *priv)
{
	kfree(priv->tx_traffic);
	priv->tx_traffic = NULL;

	kfree(priv->rx_traffic);
	priv->rx_traffic = NULL;
}
EXPORT_SYMBOL(iwl_free_traffic_mem);

void iwl_dbg_log_tx_data_frame(struct iwl_priv *priv,
		      u16 length, struct ieee80211_hdr *header)
{
	__le16 fc;
	u16 len;

	if (likely(!(iwl_debug_level & IWL_DL_TX)))
		return;

	if (!priv->tx_traffic)
		return;

	fc = header->frame_control;
	if (ieee80211_is_data(fc)) {
		len = (length > IWL_TRAFFIC_ENTRY_SIZE)
		       ? IWL_TRAFFIC_ENTRY_SIZE : length;
		memcpy((priv->tx_traffic +
		       (priv->tx_traffic_idx * IWL_TRAFFIC_ENTRY_SIZE)),
		       header, len);
		priv->tx_traffic_idx =
			(priv->tx_traffic_idx + 1) % IWL_TRAFFIC_ENTRIES;
	}
}
EXPORT_SYMBOL(iwl_dbg_log_tx_data_frame);

void iwl_dbg_log_rx_data_frame(struct iwl_priv *priv,
		      u16 length, struct ieee80211_hdr *header)
{
	__le16 fc;
	u16 len;

	if (likely(!(iwl_debug_level & IWL_DL_RX)))
		return;

	if (!priv->rx_traffic)
		return;

	fc = header->frame_control;
	if (ieee80211_is_data(fc)) {
		len = (length > IWL_TRAFFIC_ENTRY_SIZE)
		       ? IWL_TRAFFIC_ENTRY_SIZE : length;
		memcpy((priv->rx_traffic +
		       (priv->rx_traffic_idx * IWL_TRAFFIC_ENTRY_SIZE)),
		       header, len);
		priv->rx_traffic_idx =
			(priv->rx_traffic_idx + 1) % IWL_TRAFFIC_ENTRIES;
	}
}
EXPORT_SYMBOL(iwl_dbg_log_rx_data_frame);

const char *get_mgmt_string(int cmd)
{
	switch (cmd) {
		IWL_CMD(MANAGEMENT_ASSOC_REQ);
		IWL_CMD(MANAGEMENT_ASSOC_RESP);
		IWL_CMD(MANAGEMENT_REASSOC_REQ);
		IWL_CMD(MANAGEMENT_REASSOC_RESP);
		IWL_CMD(MANAGEMENT_PROBE_REQ);
		IWL_CMD(MANAGEMENT_PROBE_RESP);
		IWL_CMD(MANAGEMENT_BEACON);
		IWL_CMD(MANAGEMENT_ATIM);
		IWL_CMD(MANAGEMENT_DISASSOC);
		IWL_CMD(MANAGEMENT_AUTH);
		IWL_CMD(MANAGEMENT_DEAUTH);
		IWL_CMD(MANAGEMENT_ACTION);
	default:
		return "UNKNOWN";

	}
}

const char *get_ctrl_string(int cmd)
{
	switch (cmd) {
		IWL_CMD(CONTROL_BACK_REQ);
		IWL_CMD(CONTROL_BACK);
		IWL_CMD(CONTROL_PSPOLL);
		IWL_CMD(CONTROL_RTS);
		IWL_CMD(CONTROL_CTS);
		IWL_CMD(CONTROL_ACK);
		IWL_CMD(CONTROL_CFEND);
		IWL_CMD(CONTROL_CFENDACK);
	default:
		return "UNKNOWN";

	}
}

void iwl_clear_traffic_stats(struct iwl_priv *priv)
{
	memset(&priv->tx_stats, 0, sizeof(struct traffic_stats));
	memset(&priv->rx_stats, 0, sizeof(struct traffic_stats));
	priv->led_tpt = 0;
}

/*
 * if CONFIG_IWLWIFI_DEBUGFS defined, iwl_update_stats function will
 * record all the MGMT, CTRL and DATA pkt for both TX and Rx pass.
 * Use debugFs to display the rx/rx_statistics
 * if CONFIG_IWLWIFI_DEBUGFS not being defined, then no MGMT and CTRL
 * information will be recorded, but DATA pkt still will be recorded
 * for the reason of iwl_led.c need to control the led blinking based on
 * number of tx and rx data.
 *
 */
void iwl_update_stats(struct iwl_priv *priv, bool is_tx, __le16 fc, u16 len)
{
	struct traffic_stats	*stats;

	if (is_tx)
		stats = &priv->tx_stats;
	else
		stats = &priv->rx_stats;

	if (ieee80211_is_mgmt(fc)) {
		switch (fc & cpu_to_le16(IEEE80211_FCTL_STYPE)) {
		case cpu_to_le16(IEEE80211_STYPE_ASSOC_REQ):
			stats->mgmt[MANAGEMENT_ASSOC_REQ]++;
			break;
		case cpu_to_le16(IEEE80211_STYPE_ASSOC_RESP):
			stats->mgmt[MANAGEMENT_ASSOC_RESP]++;
			break;
		case cpu_to_le16(IEEE80211_STYPE_REASSOC_REQ):
			stats->mgmt[MANAGEMENT_REASSOC_REQ]++;
			break;
		case cpu_to_le16(IEEE80211_STYPE_REASSOC_RESP):
			stats->mgmt[MANAGEMENT_REASSOC_RESP]++;
			break;
		case cpu_to_le16(IEEE80211_STYPE_PROBE_REQ):
			stats->mgmt[MANAGEMENT_PROBE_REQ]++;
			break;
		case cpu_to_le16(IEEE80211_STYPE_PROBE_RESP):
			stats->mgmt[MANAGEMENT_PROBE_RESP]++;
			break;
		case cpu_to_le16(IEEE80211_STYPE_BEACON):
			stats->mgmt[MANAGEMENT_BEACON]++;
			break;
		case cpu_to_le16(IEEE80211_STYPE_ATIM):
			stats->mgmt[MANAGEMENT_ATIM]++;
			break;
		case cpu_to_le16(IEEE80211_STYPE_DISASSOC):
			stats->mgmt[MANAGEMENT_DISASSOC]++;
			break;
		case cpu_to_le16(IEEE80211_STYPE_AUTH):
			stats->mgmt[MANAGEMENT_AUTH]++;
			break;
		case cpu_to_le16(IEEE80211_STYPE_DEAUTH):
			stats->mgmt[MANAGEMENT_DEAUTH]++;
			break;
		case cpu_to_le16(IEEE80211_STYPE_ACTION):
			stats->mgmt[MANAGEMENT_ACTION]++;
			break;
		}
	} else if (ieee80211_is_ctl(fc)) {
		switch (fc & cpu_to_le16(IEEE80211_FCTL_STYPE)) {
		case cpu_to_le16(IEEE80211_STYPE_BACK_REQ):
			stats->ctrl[CONTROL_BACK_REQ]++;
			break;
		case cpu_to_le16(IEEE80211_STYPE_BACK):
			stats->ctrl[CONTROL_BACK]++;
			break;
		case cpu_to_le16(IEEE80211_STYPE_PSPOLL):
			stats->ctrl[CONTROL_PSPOLL]++;
			break;
		case cpu_to_le16(IEEE80211_STYPE_RTS):
			stats->ctrl[CONTROL_RTS]++;
			break;
		case cpu_to_le16(IEEE80211_STYPE_CTS):
			stats->ctrl[CONTROL_CTS]++;
			break;
		case cpu_to_le16(IEEE80211_STYPE_ACK):
			stats->ctrl[CONTROL_ACK]++;
			break;
		case cpu_to_le16(IEEE80211_STYPE_CFEND):
			stats->ctrl[CONTROL_CFEND]++;
			break;
		case cpu_to_le16(IEEE80211_STYPE_CFENDACK):
			stats->ctrl[CONTROL_CFENDACK]++;
			break;
		}
	} else {
		/* data */
		stats->data_cnt++;
		stats->data_bytes += len;
	}
	iwl_leds_background(priv);
}
EXPORT_SYMBOL(iwl_update_stats);
#endif

const static char *get_csr_string(int cmd)
{
	switch (cmd) {
		IWL_CMD(CSR_HW_IF_CONFIG_REG);
		IWL_CMD(CSR_INT_COALESCING);
		IWL_CMD(CSR_INT);
		IWL_CMD(CSR_INT_MASK);
		IWL_CMD(CSR_FH_INT_STATUS);
		IWL_CMD(CSR_GPIO_IN);
		IWL_CMD(CSR_RESET);
		IWL_CMD(CSR_GP_CNTRL);
		IWL_CMD(CSR_HW_REV);
		IWL_CMD(CSR_EEPROM_REG);
		IWL_CMD(CSR_EEPROM_GP);
		IWL_CMD(CSR_OTP_GP_REG);
		IWL_CMD(CSR_GIO_REG);
		IWL_CMD(CSR_GP_UCODE_REG);
		IWL_CMD(CSR_GP_DRIVER_REG);
		IWL_CMD(CSR_UCODE_DRV_GP1);
		IWL_CMD(CSR_UCODE_DRV_GP2);
		IWL_CMD(CSR_LED_REG);
		IWL_CMD(CSR_DRAM_INT_TBL_REG);
		IWL_CMD(CSR_GIO_CHICKEN_BITS);
		IWL_CMD(CSR_ANA_PLL_CFG);
		IWL_CMD(CSR_HW_REV_WA_REG);
		IWL_CMD(CSR_DBG_HPET_MEM_REG);
	default:
		return "UNKNOWN";

	}
}

void iwl_dump_csr(struct iwl_priv *priv)
{
	int i;
	u32 csr_tbl[] = {
		CSR_HW_IF_CONFIG_REG,
		CSR_INT_COALESCING,
		CSR_INT,
		CSR_INT_MASK,
		CSR_FH_INT_STATUS,
		CSR_GPIO_IN,
		CSR_RESET,
		CSR_GP_CNTRL,
		CSR_HW_REV,
		CSR_EEPROM_REG,
		CSR_EEPROM_GP,
		CSR_OTP_GP_REG,
		CSR_GIO_REG,
		CSR_GP_UCODE_REG,
		CSR_GP_DRIVER_REG,
		CSR_UCODE_DRV_GP1,
		CSR_UCODE_DRV_GP2,
		CSR_LED_REG,
		CSR_DRAM_INT_TBL_REG,
		CSR_GIO_CHICKEN_BITS,
		CSR_ANA_PLL_CFG,
		CSR_HW_REV_WA_REG,
		CSR_DBG_HPET_MEM_REG
	};
	IWL_ERR(priv, "CSR values:\n");
	IWL_ERR(priv, "(2nd byte of CSR_INT_COALESCING is "
		"CSR_INT_PERIODIC_REG)\n");
	for (i = 0; i <  ARRAY_SIZE(csr_tbl); i++) {
		IWL_ERR(priv, "  %25s: 0X%08x\n",
			get_csr_string(csr_tbl[i]),
			iwl_read32(priv, csr_tbl[i]));
	}
}
EXPORT_SYMBOL(iwl_dump_csr);

const static char *get_fh_string(int cmd)
{
	switch (cmd) {
		IWL_CMD(FH_RSCSR_CHNL0_STTS_WPTR_REG);
		IWL_CMD(FH_RSCSR_CHNL0_RBDCB_BASE_REG);
		IWL_CMD(FH_RSCSR_CHNL0_WPTR);
		IWL_CMD(FH_MEM_RCSR_CHNL0_CONFIG_REG);
		IWL_CMD(FH_MEM_RSSR_SHARED_CTRL_REG);
		IWL_CMD(FH_MEM_RSSR_RX_STATUS_REG);
		IWL_CMD(FH_MEM_RSSR_RX_ENABLE_ERR_IRQ2DRV);
		IWL_CMD(FH_TSSR_TX_STATUS_REG);
		IWL_CMD(FH_TSSR_TX_ERROR_REG);
	default:
		return "UNKNOWN";

	}
}

int iwl_dump_fh(struct iwl_priv *priv, char **buf, bool display)
{
	int i;
#ifdef CONFIG_IWLWIFI_DEBUG
	int pos = 0;
	size_t bufsz = 0;
#endif
	u32 fh_tbl[] = {
		FH_RSCSR_CHNL0_STTS_WPTR_REG,
		FH_RSCSR_CHNL0_RBDCB_BASE_REG,
		FH_RSCSR_CHNL0_WPTR,
		FH_MEM_RCSR_CHNL0_CONFIG_REG,
		FH_MEM_RSSR_SHARED_CTRL_REG,
		FH_MEM_RSSR_RX_STATUS_REG,
		FH_MEM_RSSR_RX_ENABLE_ERR_IRQ2DRV,
		FH_TSSR_TX_STATUS_REG,
		FH_TSSR_TX_ERROR_REG
	};
#ifdef CONFIG_IWLWIFI_DEBUG
	if (display) {
		bufsz = ARRAY_SIZE(fh_tbl) * 48 + 40;
		*buf = kmalloc(bufsz, GFP_KERNEL);
		if (!*buf)
			return -ENOMEM;
		pos += scnprintf(*buf + pos, bufsz - pos,
				"FH register values:\n");
		for (i = 0; i < ARRAY_SIZE(fh_tbl); i++) {
			pos += scnprintf(*buf + pos, bufsz - pos,
				"  %34s: 0X%08x\n",
				get_fh_string(fh_tbl[i]),
				iwl_read_direct32(priv, fh_tbl[i]));
		}
		return pos;
	}
#endif
	IWL_ERR(priv, "FH register values:\n");
	for (i = 0; i <  ARRAY_SIZE(fh_tbl); i++) {
		IWL_ERR(priv, "  %34s: 0X%08x\n",
			get_fh_string(fh_tbl[i]),
			iwl_read_direct32(priv, fh_tbl[i]));
	}
	return 0;
}
EXPORT_SYMBOL(iwl_dump_fh);

static void iwl_force_rf_reset(struct iwl_priv *priv)
{
	if (test_bit(STATUS_EXIT_PENDING, &priv->status))
		return;

	if (!iwl_is_associated(priv)) {
		IWL_DEBUG_SCAN(priv, "force reset rejected: not associated\n");
		return;
	}
	/*
	 * There is no easy and better way to force reset the radio,
	 * the only known method is switching channel which will force to
	 * reset and tune the radio.
	 * Use internal short scan (single channel) operation to should
	 * achieve this objective.
	 * Driver should reset the radio when number of consecutive missed
	 * beacon, or any other uCode error condition detected.
	 */
	IWL_DEBUG_INFO(priv, "perform radio reset.\n");
	iwl_internal_short_hw_scan(priv);
}


int iwl_force_reset(struct iwl_priv *priv, int mode)
{
	struct iwl_force_reset *force_reset;

	if (test_bit(STATUS_EXIT_PENDING, &priv->status))
		return -EINVAL;

	if (mode >= IWL_MAX_FORCE_RESET) {
		IWL_DEBUG_INFO(priv, "invalid reset request.\n");
		return -EINVAL;
	}
	force_reset = &priv->force_reset[mode];
	force_reset->reset_request_count++;
	if (force_reset->last_force_reset_jiffies &&
	    time_after(force_reset->last_force_reset_jiffies +
	    force_reset->reset_duration, jiffies)) {
		IWL_DEBUG_INFO(priv, "force reset rejected\n");
		force_reset->reset_reject_count++;
		return -EAGAIN;
	}
	force_reset->reset_success_count++;
	force_reset->last_force_reset_jiffies = jiffies;
	IWL_DEBUG_INFO(priv, "perform force reset (%d)\n", mode);
	switch (mode) {
	case IWL_RF_RESET:
		iwl_force_rf_reset(priv);
		break;
	case IWL_FW_RESET:
		IWL_ERR(priv, "On demand firmware reload\n");
		/* Set the FW error flag -- cleared on iwl_down */
		set_bit(STATUS_FW_ERROR, &priv->status);
		wake_up_interruptible(&priv->wait_command_queue);
		/*
		 * Keep the restart process from trying to send host
		 * commands by clearing the INIT status bit
		 */
		clear_bit(STATUS_READY, &priv->status);
		queue_work(priv->workqueue, &priv->restart);
		break;
	}
	return 0;
}
EXPORT_SYMBOL(iwl_force_reset);

/**
 * iwl_bg_monitor_recover - Timer callback to check for stuck queue and recover
 *
 * During normal condition (no queue is stuck), the timer is continually set to
 * execute every monitor_recover_period milliseconds after the last timer
 * expired.  When the queue read_ptr is at the same place, the timer is
 * shorten to 100mSecs.  This is
 *      1) to reduce the chance that the read_ptr may wrap around (not stuck)
 *      2) to detect the stuck queues quicker before the station and AP can
 *      disassociate each other.
 *
 * This function monitors all the tx queues and recover from it if any
 * of the queues are stuck.
 * 1. It first check the cmd queue for stuck conditions.  If it is stuck,
 *      it will recover by resetting the firmware and return.
 * 2. Then, it checks for station association.  If it associates it will check
 *      other queues.  If any queue is stuck, it will recover by resetting
 *      the firmware.
 * Note: It the number of times the queue read_ptr to be at the same place to
 *      be MAX_REPEAT+1 in order to consider to be stuck.
 */
/*
 * The maximum number of times the read pointer of the tx queue at the
 * same place without considering to be stuck.
 */
#define MAX_REPEAT      (2)
static int iwl_check_stuck_queue(struct iwl_priv *priv, int cnt)
{
	struct iwl_tx_queue *txq;
	struct iwl_queue *q;

	txq = &priv->txq[cnt];
	q = &txq->q;
	/* queue is empty, skip */
	if (q->read_ptr != q->write_ptr) {
		if (q->read_ptr == q->last_read_ptr) {
			/* a queue has not been read from last time */
			if (q->repeat_same_read_ptr > MAX_REPEAT) {
				IWL_ERR(priv,
					"queue %d stuck %d time. Fw reload.\n",
					q->id, q->repeat_same_read_ptr);
				q->repeat_same_read_ptr = 0;
				iwl_force_reset(priv, IWL_FW_RESET);
			} else {
				q->repeat_same_read_ptr++;
				IWL_DEBUG_RADIO(priv,
						"queue %d, not read %d time\n",
						q->id,
						q->repeat_same_read_ptr);
				mod_timer(&priv->monitor_recover, jiffies +
					msecs_to_jiffies(IWL_ONE_HUNDRED_MSECS));
			}
			return 1;
		} else {
			q->last_read_ptr = q->read_ptr;
			q->repeat_same_read_ptr = 0;
		}
	}
	return 0;
}

void iwl_bg_monitor_recover(unsigned long data)
{
	struct iwl_priv *priv = (struct iwl_priv *)data;
	int cnt;

	if (test_bit(STATUS_EXIT_PENDING, &priv->status))
		return;

	/* monitor and check for stuck cmd queue */
	if (iwl_check_stuck_queue(priv, IWL_CMD_QUEUE_NUM))
		return;

	/* monitor and check for other stuck queues */
	if (iwl_is_associated(priv)) {
		for (cnt = 0; cnt < priv->hw_params.max_txq_num; cnt++) {
			/* skip as we already checked the command queue */
			if (cnt == IWL_CMD_QUEUE_NUM)
				continue;
			if (iwl_check_stuck_queue(priv, cnt))
				return;
		}
	}
	/*
	 * Reschedule the timer to occur in
	 * priv->cfg->monitor_recover_period
	 */
	mod_timer(&priv->monitor_recover,
		jiffies + msecs_to_jiffies(priv->cfg->monitor_recover_period));
}
EXPORT_SYMBOL(iwl_bg_monitor_recover);

#ifdef CONFIG_PM

int iwl_pci_suspend(struct pci_dev *pdev, pm_message_t state)
{
	struct iwl_priv *priv = pci_get_drvdata(pdev);

	/*
	 * This function is called when system goes into suspend state
	 * mac80211 will call iwl_mac_stop() from the mac80211 suspend function
	 * first but since iwl_mac_stop() has no knowledge of who the caller is,
	 * it will not call apm_ops.stop() to stop the DMA operation.
	 * Calling apm_ops.stop here to make sure we stop the DMA.
	 */
	priv->cfg->ops->lib->apm_ops.stop(priv);

	pci_save_state(pdev);
	pci_disable_device(pdev);
	pci_set_power_state(pdev, PCI_D3hot);

	return 0;
}
EXPORT_SYMBOL(iwl_pci_suspend);

int iwl_pci_resume(struct pci_dev *pdev)
{
	struct iwl_priv *priv = pci_get_drvdata(pdev);
	int ret;

	/*
	 * We disable the RETRY_TIMEOUT register (0x41) to keep
	 * PCI Tx retries from interfering with C3 CPU state.
	 */
	pci_write_config_byte(pdev, PCI_CFG_RETRY_TIMEOUT, 0x00);

	pci_set_power_state(pdev, PCI_D0);
	ret = pci_enable_device(pdev);
	if (ret)
		return ret;
	pci_restore_state(pdev);
	iwl_enable_interrupts(priv);

	return 0;
}
EXPORT_SYMBOL(iwl_pci_resume);

#endif /* CONFIG_PM */<|MERGE_RESOLUTION|>--- conflicted
+++ resolved
@@ -2071,21 +2071,12 @@
 	err = iwl_set_mode(priv, vif);
 	if (err)
 		goto out_err;
-<<<<<<< HEAD
 
 	/* Add the broadcast address so we can send broadcast frames */
 	priv->cfg->ops->lib->add_bcast_station(priv);
 
 	goto out;
 
-=======
-
-	/* Add the broadcast address so we can send broadcast frames */
-	priv->cfg->ops->lib->add_bcast_station(priv);
-
-	goto out;
-
->>>>>>> adfba3c7
  out_err:
 	priv->vif = NULL;
 	priv->iw_mode = NL80211_IFTYPE_STATION;
