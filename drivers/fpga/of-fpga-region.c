// SPDX-License-Identifier: GPL-2.0
/*
 * FPGA Region - Device Tree support for FPGA programming under Linux
 *
 *  Copyright (C) 2013-2016 Altera Corporation
 *  Copyright (C) 2017 Intel Corporation
 */
#include <linux/fpga/fpga-bridge.h>
#include <linux/fpga/fpga-mgr.h>
#include <linux/fpga/fpga-region.h>
#include <linux/idr.h>
#include <linux/kernel.h>
#include <linux/list.h>
#include <linux/module.h>
#include <linux/of_platform.h>
#include <linux/slab.h>
#include <linux/spinlock.h>
#include <linux/pm_runtime.h>

static const struct of_device_id fpga_region_of_match[] = {
	{ .compatible = "fpga-region", },
	{},
};
MODULE_DEVICE_TABLE(of, fpga_region_of_match);

/**
 * of_fpga_region_find - find FPGA region
 * @np: device node of FPGA Region
 *
 * Caller will need to put_device(&region->dev) when done.
 *
<<<<<<< HEAD
 * @return: FPGA Region struct or NULL
=======
 * Return: FPGA Region struct or NULL
>>>>>>> d82b0891
 */
static struct fpga_region *of_fpga_region_find(struct device_node *np)
{
	return fpga_region_class_find(NULL, np, device_match_of_node);
}

/**
 * of_fpga_region_get_mgr - get reference for FPGA manager
 * @np: device node of FPGA region
 *
 * Get FPGA Manager from "fpga-mgr" property or from ancestor region.
 *
 * Caller should call fpga_mgr_put() when done with manager.
 *
 * Return: fpga manager struct or IS_ERR() condition containing error code.
 */
static struct fpga_manager *of_fpga_region_get_mgr(struct device_node *np)
{
	struct device_node  *mgr_node;
	struct fpga_manager *mgr;

	of_node_get(np);
	while (np) {
		if (of_device_is_compatible(np, "fpga-region")) {
			mgr_node = of_parse_phandle(np, "fpga-mgr", 0);
			if (mgr_node) {
				mgr = of_fpga_mgr_get(mgr_node);
				of_node_put(mgr_node);
				of_node_put(np);
				return mgr;
			}
		}
		np = of_get_next_parent(np);
	}
	of_node_put(np);

	return ERR_PTR(-EINVAL);
}

/**
 * of_fpga_region_get_bridges - create a list of bridges
 * @region: FPGA region
 *
 * Create a list of bridges including the parent bridge and the bridges
 * specified by "fpga-bridges" property.  Note that the
 * fpga_bridges_enable/disable/put functions are all fine with an empty list
 * if that happens.
 *
 * Caller should call fpga_bridges_put(&region->bridge_list) when
 * done with the bridges.
 *
<<<<<<< HEAD
 * @return: 0 for success (even if there are no bridges specified)
=======
 * Return: 0 for success (even if there are no bridges specified)
>>>>>>> d82b0891
 * or -EBUSY if any of the bridges are in use.
 */
static int of_fpga_region_get_bridges(struct fpga_region *region)
{
	struct device *dev = &region->dev;
	struct device_node *region_np = dev->of_node;
	struct fpga_image_info *info = region->info;
	struct device_node *br, *np, *parent_br = NULL;
	int i, ret;

	/* If parent is a bridge, add to list */
	ret = of_fpga_bridge_get_to_list(region_np->parent, info,
					 &region->bridge_list);

	/* -EBUSY means parent is a bridge that is under use. Give up. */
	if (ret == -EBUSY)
		return ret;

	/* Zero return code means parent was a bridge and was added to list. */
	if (!ret)
		parent_br = region_np->parent;

	/* If overlay has a list of bridges, use it. */
	br = of_parse_phandle(info->overlay, "fpga-bridges", 0);
	if (br) {
		of_node_put(br);
		np = info->overlay;
	} else {
		np = region_np;
	}

	for (i = 0; ; i++) {
		br = of_parse_phandle(np, "fpga-bridges", i);
		if (!br)
			break;

		/* If parent bridge is in list, skip it. */
		if (br == parent_br) {
			of_node_put(br);
			continue;
		}

		/* If node is a bridge, get it and add to list */
		ret = of_fpga_bridge_get_to_list(br, info,
						 &region->bridge_list);
		of_node_put(br);

		/* If any of the bridges are in use, give up */
		if (ret == -EBUSY) {
			fpga_bridges_put(&region->bridge_list);
			return -EBUSY;
		}
	}

	return 0;
}

/**
 * child_regions_with_firmware - Used to check the child region info.
 * @overlay: device node of the overlay
 *
 * If the overlay adds child FPGA regions, they are not allowed to have
 * firmware-name property.
 *
<<<<<<< HEAD
 * @return: 0 for OK or -EINVAL if child FPGA region adds firmware-name.
=======
 * Return: 0 for OK or -EINVAL if child FPGA region adds firmware-name.
>>>>>>> d82b0891
 */
static int child_regions_with_firmware(struct device_node *overlay)
{
	struct device_node *child_region;
	const char *child_firmware_name;
	int ret = 0;

	of_node_get(overlay);

	child_region = of_find_matching_node(overlay, fpga_region_of_match);
	while (child_region) {
		if (!of_property_read_string(child_region, "firmware-name",
					     &child_firmware_name)) {
			ret = -EINVAL;
			break;
		}
		child_region = of_find_matching_node(child_region,
						     fpga_region_of_match);
	}

	of_node_put(child_region);

	if (ret)
		pr_err("firmware-name not allowed in child FPGA region: %pOF",
		       child_region);

	return ret;
}

/**
 * of_fpga_region_parse_ov - parse and check overlay applied to region
 *
 * @region: FPGA region
 * @overlay: overlay applied to the FPGA region
 *
 * Given an overlay applied to an FPGA region, parse the FPGA image specific
 * info in the overlay and do some checking.
 *
 * Return:
 *   NULL if overlay doesn't direct us to program the FPGA.
 *   fpga_image_info struct if there is an image to program.
 *   error code for invalid overlay.
 */
static struct fpga_image_info *
of_fpga_region_parse_ov(struct fpga_region *region,
			struct device_node *overlay)
{
	struct device *dev = &region->dev;
	struct fpga_image_info *info;
	const char *firmware_name;
	int ret;

	if (region->info) {
		dev_err(dev, "Region already has overlay applied.\n");
		return ERR_PTR(-EINVAL);
	}

	/*
	 * Reject overlay if child FPGA Regions added in the overlay have
	 * firmware-name property (would mean that an FPGA region that has
	 * not been added to the live tree yet is doing FPGA programming).
	 */
	ret = child_regions_with_firmware(overlay);
	if (ret)
		return ERR_PTR(ret);

	info = fpga_image_info_alloc(dev);
	if (!info)
		return ERR_PTR(-ENOMEM);

	info->overlay = overlay;

	/* Read FPGA region properties from the overlay */
	if (of_property_read_bool(overlay, "partial-fpga-config"))
		info->flags |= FPGA_MGR_PARTIAL_RECONFIG;

	if (of_property_read_bool(overlay, "external-fpga-config"))
		info->flags |= FPGA_MGR_EXTERNAL_CONFIG;

	if (of_property_read_bool(overlay, "encrypted-fpga-config"))
		info->flags |= FPGA_MGR_ENCRYPTED_BITSTREAM;

	if (of_property_read_bool(overlay, "userkey-encrypted-fpga-config"))
		info->flags |= FPGA_MGR_USERKEY_ENCRYPTED_BITSTREAM;

	if (of_property_read_bool(overlay, "ddrmem-authenticated-fpga-config"))
		info->flags |= FPGA_MGR_DDR_MEM_AUTH_BITSTREAM;

	if (of_property_read_bool(overlay,
				  "securemem-authenticated-fpga-config"))
		info->flags |= FPGA_MGR_SECURE_MEM_AUTH_BITSTREAM;

	if (!of_property_read_string(overlay, "firmware-name",
				     &firmware_name)) {
		info->firmware_name = devm_kstrdup(dev, firmware_name,
						   GFP_KERNEL);
		if (!info->firmware_name)
			return ERR_PTR(-ENOMEM);
	}

	of_property_read_u32(overlay, "region-unfreeze-timeout-us",
			     &info->enable_timeout_us);

	of_property_read_u32(overlay, "region-freeze-timeout-us",
			     &info->disable_timeout_us);

	of_property_read_u32(overlay, "config-complete-timeout-us",
			     &info->config_complete_timeout_us);

	/* If overlay is not programming the FPGA, don't need FPGA image info */
	if (!info->firmware_name) {
		ret = 0;
		goto ret_no_info;
	}

	/*
	 * If overlay informs us FPGA was externally programmed, specifying
	 * firmware here would be ambiguous.
	 */
	if (info->flags & FPGA_MGR_EXTERNAL_CONFIG) {
		dev_err(dev, "error: specified firmware and external-fpga-config");
		ret = -EINVAL;
		goto ret_no_info;
	}

	return info;
ret_no_info:
	fpga_image_info_free(info);
	return ERR_PTR(ret);
}

/**
 * of_fpga_region_notify_pre_apply - pre-apply overlay notification
 *
 * @region: FPGA region that the overlay was applied to
 * @nd: overlay notification data
 *
 * Called when an overlay targeted to an FPGA Region is about to be applied.
 * Parses the overlay for properties that influence how the FPGA will be
 * programmed and does some checking. If the checks pass, programs the FPGA.
 * If the checks fail, overlay is rejected and does not get added to the
 * live tree.
 *
<<<<<<< HEAD
 * @return: 0 for success or negative error code for failure.
=======
 * Return: 0 for success or negative error code for failure.
>>>>>>> d82b0891
 */
static int of_fpga_region_notify_pre_apply(struct fpga_region *region,
					   struct of_overlay_notify_data *nd)
{
	struct device *dev = &region->dev;
	struct fpga_image_info *info;
	int ret;

	info = of_fpga_region_parse_ov(region, nd->overlay);
	if (IS_ERR(info))
		return PTR_ERR(info);

	/* If overlay doesn't program the FPGA, accept it anyway. */
	if (!info)
		return 0;

	if (region->info) {
		dev_err(dev, "Region already has overlay applied.\n");
		return -EINVAL;
	}

	region->info = info;
	pm_runtime_put_sync(dev->parent);
	pm_runtime_barrier(dev->parent);
	pm_runtime_get_sync(dev->parent);
	ret = fpga_region_program_fpga(region);
	if (ret) {
		/* error; reject overlay */
		fpga_image_info_free(info);
		region->info = NULL;
	}

	return ret;
}

/**
 * of_fpga_region_notify_post_remove - post-remove overlay notification
 *
 * @region: FPGA region that was targeted by the overlay that was removed
 * @nd: overlay notification data
 *
 * Called after an overlay has been removed if the overlay's target was a
 * FPGA region.
 */
static void of_fpga_region_notify_post_remove(struct fpga_region *region,
					      struct of_overlay_notify_data *nd)
{
	struct device *dev = &region->dev;

	fpga_bridges_disable(&region->bridge_list);
	fpga_bridges_put(&region->bridge_list);
	fpga_image_info_free(region->info);
	region->info = NULL;
	pm_runtime_put(dev->parent);
}

/**
 * of_fpga_region_notify - reconfig notifier for dynamic DT changes
 * @nb:		notifier block
 * @action:	notifier action
 * @arg:	reconfig data
 *
 * This notifier handles programming an FPGA when a "firmware-name" property is
 * added to an fpga-region.
 *
<<<<<<< HEAD
 * @return: NOTIFY_OK or error if FPGA programming fails.
=======
 * Return: NOTIFY_OK or error if FPGA programming fails.
>>>>>>> d82b0891
 */
static int of_fpga_region_notify(struct notifier_block *nb,
				 unsigned long action, void *arg)
{
	struct of_overlay_notify_data *nd = arg;
	struct fpga_region *region;
	int ret;

	switch (action) {
	case OF_OVERLAY_PRE_APPLY:
		pr_debug("%s OF_OVERLAY_PRE_APPLY\n", __func__);
		break;
	case OF_OVERLAY_POST_APPLY:
		pr_debug("%s OF_OVERLAY_POST_APPLY\n", __func__);
		return NOTIFY_OK;       /* not for us */
	case OF_OVERLAY_PRE_REMOVE:
		pr_debug("%s OF_OVERLAY_PRE_REMOVE\n", __func__);
		return NOTIFY_OK;       /* not for us */
	case OF_OVERLAY_POST_REMOVE:
		pr_debug("%s OF_OVERLAY_POST_REMOVE\n", __func__);
		break;
	default:			/* should not happen */
		return NOTIFY_OK;
	}

	region = of_fpga_region_find(nd->target);
	if (!region)
		return NOTIFY_OK;

	ret = 0;
	switch (action) {
	case OF_OVERLAY_PRE_APPLY:
		ret = of_fpga_region_notify_pre_apply(region, nd);
		break;

	case OF_OVERLAY_POST_REMOVE:
		of_fpga_region_notify_post_remove(region, nd);
		break;
	}

	put_device(&region->dev);

	if (ret)
		return notifier_from_errno(ret);

	return NOTIFY_OK;
}

static struct notifier_block fpga_region_of_nb = {
	.notifier_call = of_fpga_region_notify,
};

static int of_fpga_region_probe(struct platform_device *pdev)
{
	struct device *dev = &pdev->dev;
	struct device_node *np = dev->of_node;
	struct fpga_region *region;
	struct fpga_manager *mgr;
	int ret;

	/* Find the FPGA mgr specified by region or parent region. */
	mgr = of_fpga_region_get_mgr(np);
	if (IS_ERR(mgr))
		return -EPROBE_DEFER;

	pm_runtime_enable(&pdev->dev);
	ret = pm_runtime_get_sync(&pdev->dev);
	if (ret < 0)
		goto err_pm;

<<<<<<< HEAD
	pm_runtime_enable(&pdev->dev);
	ret = pm_runtime_get_sync(&pdev->dev);
	if (ret < 0)
		goto err_pm;

	ret = fpga_region_register(region);
	if (ret)
		goto err_pm;
=======
	region = fpga_region_register(dev, mgr, of_fpga_region_get_bridges);
	if (IS_ERR(region)) {
		ret = PTR_ERR(region);
		goto err_pm;
	}
>>>>>>> d82b0891

	of_platform_populate(np, fpga_region_of_match, NULL, &region->dev);
	platform_set_drvdata(pdev, region);

	dev_info(dev, "FPGA Region probed\n");

	return 0;

err_pm:
	pm_runtime_put(&pdev->dev);
	pm_runtime_disable(&pdev->dev);
<<<<<<< HEAD
eprobe_mgr_put:
=======
>>>>>>> d82b0891
	fpga_mgr_put(mgr);
	return ret;
}

static int of_fpga_region_remove(struct platform_device *pdev)
{
	struct fpga_region *region = platform_get_drvdata(pdev);
	struct fpga_manager *mgr = region->mgr;

	fpga_region_unregister(region);
	fpga_mgr_put(mgr);
	pm_runtime_disable(region->dev.parent);

	return 0;
}

static struct platform_driver of_fpga_region_driver = {
	.probe = of_fpga_region_probe,
	.remove = of_fpga_region_remove,
	.driver = {
		.name	= "of-fpga-region",
		.of_match_table = of_match_ptr(fpga_region_of_match),
	},
};

/**
 * of_fpga_region_init - init function for fpga_region class
 * Creates the fpga_region class and registers a reconfig notifier.
 *
<<<<<<< HEAD
 * @return: 0 on success, negative error code otherwise.
=======
 * Return: 0 on success, negative error code otherwise.
>>>>>>> d82b0891
 */
static int __init of_fpga_region_init(void)
{
	int ret;

	ret = of_overlay_notifier_register(&fpga_region_of_nb);
	if (ret)
		return ret;

	ret = platform_driver_register(&of_fpga_region_driver);
	if (ret)
		goto err_plat;

	return 0;

err_plat:
	of_overlay_notifier_unregister(&fpga_region_of_nb);
	return ret;
}

static void __exit of_fpga_region_exit(void)
{
	platform_driver_unregister(&of_fpga_region_driver);
	of_overlay_notifier_unregister(&fpga_region_of_nb);
}

subsys_initcall(of_fpga_region_init);
module_exit(of_fpga_region_exit);

MODULE_DESCRIPTION("FPGA Region");
MODULE_AUTHOR("Alan Tull <atull@kernel.org>");
MODULE_LICENSE("GPL v2");<|MERGE_RESOLUTION|>--- conflicted
+++ resolved
@@ -29,11 +29,7 @@
  *
  * Caller will need to put_device(&region->dev) when done.
  *
-<<<<<<< HEAD
- * @return: FPGA Region struct or NULL
-=======
  * Return: FPGA Region struct or NULL
->>>>>>> d82b0891
  */
 static struct fpga_region *of_fpga_region_find(struct device_node *np)
 {
@@ -85,11 +81,7 @@
  * Caller should call fpga_bridges_put(&region->bridge_list) when
  * done with the bridges.
  *
-<<<<<<< HEAD
- * @return: 0 for success (even if there are no bridges specified)
-=======
  * Return: 0 for success (even if there are no bridges specified)
->>>>>>> d82b0891
  * or -EBUSY if any of the bridges are in use.
  */
 static int of_fpga_region_get_bridges(struct fpga_region *region)
@@ -154,11 +146,7 @@
  * If the overlay adds child FPGA regions, they are not allowed to have
  * firmware-name property.
  *
-<<<<<<< HEAD
- * @return: 0 for OK or -EINVAL if child FPGA region adds firmware-name.
-=======
  * Return: 0 for OK or -EINVAL if child FPGA region adds firmware-name.
->>>>>>> d82b0891
  */
 static int child_regions_with_firmware(struct device_node *overlay)
 {
@@ -302,11 +290,7 @@
  * If the checks fail, overlay is rejected and does not get added to the
  * live tree.
  *
-<<<<<<< HEAD
- * @return: 0 for success or negative error code for failure.
-=======
  * Return: 0 for success or negative error code for failure.
->>>>>>> d82b0891
  */
 static int of_fpga_region_notify_pre_apply(struct fpga_region *region,
 					   struct of_overlay_notify_data *nd)
@@ -372,11 +356,7 @@
  * This notifier handles programming an FPGA when a "firmware-name" property is
  * added to an fpga-region.
  *
-<<<<<<< HEAD
- * @return: NOTIFY_OK or error if FPGA programming fails.
-=======
  * Return: NOTIFY_OK or error if FPGA programming fails.
->>>>>>> d82b0891
  */
 static int of_fpga_region_notify(struct notifier_block *nb,
 				 unsigned long action, void *arg)
@@ -447,22 +427,11 @@
 	if (ret < 0)
 		goto err_pm;
 
-<<<<<<< HEAD
-	pm_runtime_enable(&pdev->dev);
-	ret = pm_runtime_get_sync(&pdev->dev);
-	if (ret < 0)
-		goto err_pm;
-
-	ret = fpga_region_register(region);
-	if (ret)
-		goto err_pm;
-=======
 	region = fpga_region_register(dev, mgr, of_fpga_region_get_bridges);
 	if (IS_ERR(region)) {
 		ret = PTR_ERR(region);
 		goto err_pm;
 	}
->>>>>>> d82b0891
 
 	of_platform_populate(np, fpga_region_of_match, NULL, &region->dev);
 	platform_set_drvdata(pdev, region);
@@ -474,10 +443,6 @@
 err_pm:
 	pm_runtime_put(&pdev->dev);
 	pm_runtime_disable(&pdev->dev);
-<<<<<<< HEAD
-eprobe_mgr_put:
-=======
->>>>>>> d82b0891
 	fpga_mgr_put(mgr);
 	return ret;
 }
@@ -507,11 +472,7 @@
  * of_fpga_region_init - init function for fpga_region class
  * Creates the fpga_region class and registers a reconfig notifier.
  *
-<<<<<<< HEAD
- * @return: 0 on success, negative error code otherwise.
-=======
  * Return: 0 on success, negative error code otherwise.
->>>>>>> d82b0891
  */
 static int __init of_fpga_region_init(void)
 {
