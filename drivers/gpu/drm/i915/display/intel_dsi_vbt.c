--- conflicted
+++ resolved
@@ -888,13 +888,6 @@
 		ret = pinctrl_register_mappings(soc_pwm_pinctrl_map,
 					     ARRAY_SIZE(soc_pwm_pinctrl_map));
 		if (ret)
-<<<<<<< HEAD
-			DRM_ERROR("Failed to register pwm0 pinmux mapping\n");
-
-		pinctrl = devm_pinctrl_get_select(dev->dev, "soc_pwm0");
-		if (IS_ERR(pinctrl))
-			DRM_ERROR("Failed to set pinmux to PWM\n");
-=======
 			drm_err(&dev_priv->drm,
 				"Failed to register pwm0 pinmux mapping\n");
 
@@ -902,18 +895,13 @@
 		if (IS_ERR(pinctrl))
 			drm_err(&dev_priv->drm,
 				"Failed to set pinmux to PWM\n");
->>>>>>> 04d5ce62
 	}
 
 	if (want_panel_gpio) {
 		intel_dsi->gpio_panel = gpiod_get(dev->dev, "panel", flags);
 		if (IS_ERR(intel_dsi->gpio_panel)) {
-<<<<<<< HEAD
-			DRM_ERROR("Failed to own gpio for panel control\n");
-=======
 			drm_err(&dev_priv->drm,
 				"Failed to own gpio for panel control\n");
->>>>>>> 04d5ce62
 			intel_dsi->gpio_panel = NULL;
 		}
 	}
@@ -922,12 +910,8 @@
 		intel_dsi->gpio_backlight =
 			gpiod_get(dev->dev, "backlight", flags);
 		if (IS_ERR(intel_dsi->gpio_backlight)) {
-<<<<<<< HEAD
-			DRM_ERROR("Failed to own gpio for backlight control\n");
-=======
 			drm_err(&dev_priv->drm,
 				"Failed to own gpio for backlight control\n");
->>>>>>> 04d5ce62
 			intel_dsi->gpio_backlight = NULL;
 		}
 	}
