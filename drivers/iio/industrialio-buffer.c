/* The industrial I/O core
 *
 * Copyright (c) 2008 Jonathan Cameron
 *
 * This program is free software; you can redistribute it and/or modify it
 * under the terms of the GNU General Public License version 2 as published by
 * the Free Software Foundation.
 *
 * Handling of buffer allocation / resizing.
 *
 *
 * Things to look at here.
 * - Better memory allocation techniques?
 * - Alternative access techniques?
 */
#include <linux/kernel.h>
#include <linux/export.h>
#include <linux/device.h>
#include <linux/fs.h>
#include <linux/cdev.h>
#include <linux/slab.h>
#include <linux/poll.h>
#include <linux/sched.h>
<<<<<<< HEAD
#include <linux/dma-mapping.h>
=======
>>>>>>> 91a9ab14

#include <linux/iio/iio.h>
#include "iio_core.h"
#include <linux/iio/sysfs.h>
#include <linux/iio/buffer.h>

static const char * const iio_endian_prefix[] = {
	[IIO_BE] = "be",
	[IIO_LE] = "le",
};

static bool iio_buffer_is_active(struct iio_buffer *buf)
{
	return !list_empty(&buf->buffer_list);
<<<<<<< HEAD
}

static bool iio_buffer_data_available(struct iio_buffer *buf)
{
	if (buf->access->data_available)
		return buf->access->data_available(buf);

	return buf->stufftoread;
=======
>>>>>>> 91a9ab14
}

/**
 * iio_buffer_read_first_n_outer() - chrdev read for buffer access
 *
 * This function relies on all buffer implementations having an
 * iio_buffer as their first element.
 **/
ssize_t iio_buffer_read_first_n_outer(struct file *filp, char __user *buf,
				      size_t n, loff_t *f_ps)
{
	struct iio_dev *indio_dev = filp->private_data;
	struct iio_buffer *rb = indio_dev->buffer;
	int ret;

	if (!indio_dev->info)
		return -ENODEV;

<<<<<<< HEAD
	if (!rb || !rb->access->read)
=======
	if (!indio_dev->info)
		return -ENODEV;

	if (!rb || !rb->access->read_first_n)
>>>>>>> 91a9ab14
		return -EINVAL;

	do {
		if (!iio_buffer_data_available(rb)) {
			if (filp->f_flags & O_NONBLOCK)
				return -EAGAIN;

			ret = wait_event_interruptible(rb->pollq,
					iio_buffer_data_available(rb) ||
					indio_dev->info == NULL);
			if (ret)
				return ret;
			if (indio_dev->info == NULL)
				return -ENODEV;
		}

		ret = rb->access->read(rb, n, buf);
		if (ret == 0 && (filp->f_flags & O_NONBLOCK))
			ret = -EAGAIN;
	 } while (ret == 0);

	return ret;
}

static bool iio_buffer_space_available(struct iio_buffer *buf)
{
	if (buf->access->space_available)
		return buf->access->space_available(buf);

	return true;
}

ssize_t iio_buffer_chrdev_write(struct file *filp, const char __user *buf,
				      size_t n, loff_t *f_ps)
{
	struct iio_dev *indio_dev = filp->private_data;
	struct iio_buffer *rb = indio_dev->buffer;
	int ret;

	if (!rb || !rb->access->write)
		return -EINVAL;

	do {
		if (!iio_buffer_space_available(rb)) {
			if (filp->f_flags & O_NONBLOCK)
				return -EAGAIN;

			ret = wait_event_interruptible(rb->pollq,
					iio_buffer_space_available(rb) ||
					indio_dev->info == NULL);
			if (ret)
				return ret;
			if (indio_dev->info == NULL)
				return -ENODEV;
		}

		ret = rb->access->write(rb, n, buf);
		if (ret == 0 && (filp->f_flags & O_NONBLOCK))
			ret = -EAGAIN;
	} while (ret == 0);

	return ret;
}

/**
 * iio_buffer_poll() - poll the buffer to find out if it has data
 */
unsigned int iio_buffer_poll(struct file *filp,
			     struct poll_table_struct *wait)
{
	struct iio_dev *indio_dev = filp->private_data;
	struct iio_buffer *rb = indio_dev->buffer;

	if (!indio_dev->info)
		return -ENODEV;

	poll_wait(filp, &rb->pollq, wait);

	switch (indio_dev->direction) {
	case IIO_DEVICE_DIRECTION_IN:
		if (iio_buffer_data_available(rb))
			return POLLIN | POLLRDNORM;
		break;
	case IIO_DEVICE_DIRECTION_OUT:
		if (iio_buffer_space_available(rb))
			return POLLOUT | POLLWRNORM;
	}

	/* need a way of knowing if there may be enough data... */
	return 0;
}

/**
 * iio_buffer_wakeup_poll - Wakes up the buffer waitqueue
 * @indio_dev: The IIO device
 *
 * Wakes up the event waitqueue used for poll(). Should usually
 * be called when the device is unregistered.
 */
void iio_buffer_wakeup_poll(struct iio_dev *indio_dev)
{
	if (!indio_dev->buffer)
		return;

	wake_up(&indio_dev->buffer->pollq);
}

void iio_buffer_init(struct iio_buffer *buffer)
{
	INIT_LIST_HEAD(&buffer->demux_list);
	INIT_LIST_HEAD(&buffer->buffer_list);
	init_waitqueue_head(&buffer->pollq);
	kref_init(&buffer->ref);
}
EXPORT_SYMBOL(iio_buffer_init);

static ssize_t iio_show_scan_index(struct device *dev,
				   struct device_attribute *attr,
				   char *buf)
{
	return sprintf(buf, "%u\n", to_iio_dev_attr(attr)->c->scan_index);
}

static ssize_t iio_show_fixed_type(struct device *dev,
				   struct device_attribute *attr,
				   char *buf)
{
	struct iio_dev_attr *this_attr = to_iio_dev_attr(attr);
	u8 type = this_attr->c->scan_type.endianness;

	if (type == IIO_CPU) {
#ifdef __LITTLE_ENDIAN
		type = IIO_LE;
#else
		type = IIO_BE;
#endif
	}
	return sprintf(buf, "%s:%c%d/%d>>%u\n",
		       iio_endian_prefix[type],
		       this_attr->c->scan_type.sign,
		       this_attr->c->scan_type.realbits,
		       this_attr->c->scan_type.storagebits,
		       this_attr->c->scan_type.shift);
}

static ssize_t iio_scan_el_show(struct device *dev,
				struct device_attribute *attr,
				char *buf)
{
	int ret;
	struct iio_dev *indio_dev = dev_to_iio_dev(dev);

	ret = test_bit(to_iio_dev_attr(attr)->address,
		       indio_dev->buffer->scan_mask);

	return sprintf(buf, "%d\n", ret);
}

static int iio_scan_mask_clear(struct iio_buffer *buffer, int bit)
{
	clear_bit(bit, buffer->scan_mask);
	return 0;
}

static ssize_t iio_scan_el_store(struct device *dev,
				 struct device_attribute *attr,
				 const char *buf,
				 size_t len)
{
	int ret;
	bool state;
	struct iio_dev *indio_dev = dev_to_iio_dev(dev);
	struct iio_buffer *buffer = indio_dev->buffer;
	struct iio_dev_attr *this_attr = to_iio_dev_attr(attr);

	ret = strtobool(buf, &state);
	if (ret < 0)
		return ret;
	mutex_lock(&indio_dev->mlock);
	if (iio_buffer_is_active(indio_dev->buffer)) {
		ret = -EBUSY;
		goto error_ret;
	}
	ret = iio_scan_mask_query(indio_dev, buffer, this_attr->address);
	if (ret < 0)
		goto error_ret;
	if (!state && ret) {
		ret = iio_scan_mask_clear(buffer, this_attr->address);
		if (ret)
			goto error_ret;
	} else if (state && !ret) {
		ret = iio_scan_mask_set(indio_dev, buffer, this_attr->address);
		if (ret)
			goto error_ret;
	}

error_ret:
	mutex_unlock(&indio_dev->mlock);

	return ret < 0 ? ret : len;

}

static ssize_t iio_scan_el_ts_show(struct device *dev,
				   struct device_attribute *attr,
				   char *buf)
{
	struct iio_dev *indio_dev = dev_to_iio_dev(dev);
	return sprintf(buf, "%d\n", indio_dev->buffer->scan_timestamp);
}

static ssize_t iio_scan_el_ts_store(struct device *dev,
				    struct device_attribute *attr,
				    const char *buf,
				    size_t len)
{
	int ret;
	struct iio_dev *indio_dev = dev_to_iio_dev(dev);
	bool state;

	ret = strtobool(buf, &state);
	if (ret < 0)
		return ret;

	mutex_lock(&indio_dev->mlock);
	if (iio_buffer_is_active(indio_dev->buffer)) {
		ret = -EBUSY;
		goto error_ret;
	}
	indio_dev->buffer->scan_timestamp = state;
error_ret:
	mutex_unlock(&indio_dev->mlock);

	return ret ? ret : len;
}

static int iio_buffer_add_channel_sysfs(struct iio_dev *indio_dev,
					const struct iio_chan_spec *chan)
{
	int ret, attrcount = 0;
	struct iio_buffer *buffer = indio_dev->buffer;

	ret = __iio_add_chan_devattr("index",
				     chan,
				     &iio_show_scan_index,
				     NULL,
				     0,
				     IIO_SEPARATE,
				     &indio_dev->dev,
				     &buffer->scan_el_dev_attr_list);
	if (ret)
		goto error_ret;
	attrcount++;
	ret = __iio_add_chan_devattr("type",
				     chan,
				     &iio_show_fixed_type,
				     NULL,
				     0,
				     0,
				     &indio_dev->dev,
				     &buffer->scan_el_dev_attr_list);
	if (ret)
		goto error_ret;
	attrcount++;
	if (chan->type != IIO_TIMESTAMP)
		ret = __iio_add_chan_devattr("en",
					     chan,
					     &iio_scan_el_show,
					     &iio_scan_el_store,
					     chan->scan_index,
					     0,
					     &indio_dev->dev,
					     &buffer->scan_el_dev_attr_list);
	else
		ret = __iio_add_chan_devattr("en",
					     chan,
					     &iio_scan_el_ts_show,
					     &iio_scan_el_ts_store,
					     chan->scan_index,
					     0,
					     &indio_dev->dev,
					     &buffer->scan_el_dev_attr_list);
	if (ret)
		goto error_ret;
	attrcount++;
	ret = attrcount;
error_ret:
	return ret;
}

static const char * const iio_scan_elements_group_name = "scan_elements";

int iio_buffer_register(struct iio_dev *indio_dev,
			const struct iio_chan_spec *channels,
			int num_channels)
{
	struct iio_dev_attr *p;
	struct attribute **attr;
	struct iio_buffer *buffer = indio_dev->buffer;
	int ret, i, attrn, attrcount, attrcount_orig = 0;

	if (buffer->attrs)
		indio_dev->groups[indio_dev->groupcounter++] = buffer->attrs;

	if (buffer->scan_el_attrs != NULL) {
		attr = buffer->scan_el_attrs->attrs;
		while (*attr++ != NULL)
			attrcount_orig++;
	}
	attrcount = attrcount_orig;
	INIT_LIST_HEAD(&buffer->scan_el_dev_attr_list);
	if (channels) {
		/* new magic */
		for (i = 0; i < num_channels; i++) {
			if (channels[i].scan_index < 0)
				continue;

			/* Establish necessary mask length */
			if (channels[i].scan_index >
			    (int)indio_dev->masklength - 1)
				indio_dev->masklength
					= channels[i].scan_index + 1;

			ret = iio_buffer_add_channel_sysfs(indio_dev,
							 &channels[i]);
			if (ret < 0)
				goto error_cleanup_dynamic;
			attrcount += ret;
			if (channels[i].type == IIO_TIMESTAMP)
				indio_dev->scan_index_timestamp =
					channels[i].scan_index;
		}
		if (indio_dev->masklength && buffer->scan_mask == NULL) {
			buffer->scan_mask = kcalloc(BITS_TO_LONGS(indio_dev->masklength),
						    sizeof(*buffer->scan_mask),
						    GFP_KERNEL);
			if (buffer->scan_mask == NULL) {
				ret = -ENOMEM;
				goto error_cleanup_dynamic;
			}
		}
	}

	buffer->scan_el_group.name = iio_scan_elements_group_name;

	buffer->scan_el_group.attrs = kcalloc(attrcount + 1,
					      sizeof(buffer->scan_el_group.attrs[0]),
					      GFP_KERNEL);
	if (buffer->scan_el_group.attrs == NULL) {
		ret = -ENOMEM;
		goto error_free_scan_mask;
	}
	if (buffer->scan_el_attrs)
		memcpy(buffer->scan_el_group.attrs, buffer->scan_el_attrs,
		       sizeof(buffer->scan_el_group.attrs[0])*attrcount_orig);
	attrn = attrcount_orig;

	list_for_each_entry(p, &buffer->scan_el_dev_attr_list, l)
		buffer->scan_el_group.attrs[attrn++] = &p->dev_attr.attr;
	indio_dev->groups[indio_dev->groupcounter++] = &buffer->scan_el_group;

	return 0;

error_free_scan_mask:
	kfree(buffer->scan_mask);
error_cleanup_dynamic:
	iio_free_chan_devattr_list(&buffer->scan_el_dev_attr_list);

	return ret;
}
EXPORT_SYMBOL(iio_buffer_register);

void iio_buffer_unregister(struct iio_dev *indio_dev)
{
	kfree(indio_dev->buffer->scan_mask);
	kfree(indio_dev->buffer->scan_el_group.attrs);
	iio_free_chan_devattr_list(&indio_dev->buffer->scan_el_dev_attr_list);
}
EXPORT_SYMBOL(iio_buffer_unregister);

ssize_t iio_buffer_read_length(struct device *dev,
			       struct device_attribute *attr,
			       char *buf)
{
	struct iio_dev *indio_dev = dev_to_iio_dev(dev);
	struct iio_buffer *buffer = indio_dev->buffer;

	if (buffer->access->get_length)
		return sprintf(buf, "%d\n",
			       buffer->access->get_length(buffer));

	return 0;
}
EXPORT_SYMBOL(iio_buffer_read_length);

ssize_t iio_buffer_write_length(struct device *dev,
				struct device_attribute *attr,
				const char *buf,
				size_t len)
{
	struct iio_dev *indio_dev = dev_to_iio_dev(dev);
	struct iio_buffer *buffer = indio_dev->buffer;
	unsigned int val;
	int ret;

	ret = kstrtouint(buf, 10, &val);
	if (ret)
		return ret;

	if (buffer->access->get_length)
		if (val == buffer->access->get_length(buffer))
			return len;

	mutex_lock(&indio_dev->mlock);
	if (iio_buffer_is_active(indio_dev->buffer)) {
		ret = -EBUSY;
	} else {
		if (buffer->access->set_length)
			buffer->access->set_length(buffer, val);
		ret = 0;
	}
	mutex_unlock(&indio_dev->mlock);

	return ret ? ret : len;
}
EXPORT_SYMBOL(iio_buffer_write_length);

ssize_t iio_buffer_show_enable(struct device *dev,
			       struct device_attribute *attr,
			       char *buf)
{
	struct iio_dev *indio_dev = dev_to_iio_dev(dev);
	return sprintf(buf, "%d\n", iio_buffer_is_active(indio_dev->buffer));
}
EXPORT_SYMBOL(iio_buffer_show_enable);

/* Note NULL used as error indicator as it doesn't make sense. */
static const unsigned long *iio_scan_mask_match(const unsigned long *av_masks,
					  unsigned int masklength,
					  const unsigned long *mask,
					  bool strict)
{
	int (*cmp_func)(const unsigned long *src1, const unsigned long *src2,
		int nbits);

	if (strict)
		cmp_func = bitmap_equal;
	else
		cmp_func = bitmap_subset;


	if (bitmap_empty(mask, masklength))
		return NULL;
	while (*av_masks) {
		if (cmp_func(mask, av_masks, masklength))
			return av_masks;
		av_masks += BITS_TO_LONGS(masklength);
	}
	return NULL;
}

static int iio_compute_scan_bytes(struct iio_dev *indio_dev,
				const unsigned long *mask, bool timestamp)
{
	const struct iio_chan_spec *ch;
	unsigned bytes = 0;
	int length, i;

	/* How much space will the demuxed element take? */
	for_each_set_bit(i, mask,
			 indio_dev->masklength) {
		ch = iio_find_channel_from_si(indio_dev, i);
		length = ch->scan_type.storagebits / 8;
		bytes = ALIGN(bytes, length);
		bytes += length;
	}
	if (timestamp) {
		ch = iio_find_channel_from_si(indio_dev,
					      indio_dev->scan_index_timestamp);
		length = ch->scan_type.storagebits / 8;
		bytes = ALIGN(bytes, length);
		bytes += length;
	}
	return bytes;
}

static void iio_buffer_activate(struct iio_dev *indio_dev,
	struct iio_buffer *buffer)
{
	iio_buffer_get(buffer);
	list_add(&buffer->buffer_list, &indio_dev->buffer_list);
}

static void iio_buffer_deactivate(struct iio_buffer *buffer)
{
	list_del_init(&buffer->buffer_list);
	iio_buffer_put(buffer);
}

void iio_disable_all_buffers(struct iio_dev *indio_dev)
{
	struct iio_buffer *buffer, *_buffer;

	if (list_empty(&indio_dev->buffer_list))
		return;

	if (indio_dev->setup_ops->predisable)
		indio_dev->setup_ops->predisable(indio_dev);

	list_for_each_entry_safe(buffer, _buffer,
			&indio_dev->buffer_list, buffer_list)
		iio_buffer_deactivate(buffer);

	indio_dev->currentmode = INDIO_DIRECT_MODE;
	if (indio_dev->setup_ops->postdisable)
		indio_dev->setup_ops->postdisable(indio_dev);

	if (indio_dev->available_scan_masks == NULL)
		kfree(indio_dev->active_scan_mask);
}

<<<<<<< HEAD
static int iio_buffer_enable(struct iio_buffer *buffer,
	struct iio_dev *indio_dev)
{
	if (!buffer->access->enable)
		return 0;
	return buffer->access->enable(buffer, indio_dev);
}

static int iio_buffer_disable(struct iio_buffer *buffer,
	struct iio_dev *indio_dev)
{
	if (!buffer->access->disable)
		return 0;
	return buffer->access->disable(buffer, indio_dev);
}

=======
>>>>>>> 91a9ab14
static void iio_buffer_update_bytes_per_datum(struct iio_dev *indio_dev,
	struct iio_buffer *buffer)
{
	unsigned int bytes;

	if (!buffer->access->set_bytes_per_datum)
		return;

	bytes = iio_compute_scan_bytes(indio_dev, buffer->scan_mask,
		buffer->scan_timestamp);

	buffer->access->set_bytes_per_datum(buffer, bytes);
}

static int __iio_update_buffers(struct iio_dev *indio_dev,
		       struct iio_buffer *insert_buffer,
		       struct iio_buffer *remove_buffer)
{
	int ret;
	int success = 0;
	struct iio_buffer *buffer;
	unsigned long *compound_mask;
	const unsigned long *old_mask;

	/* Wind down existing buffers - iff there are any */
	if (!list_empty(&indio_dev->buffer_list)) {
		if (indio_dev->setup_ops->predisable) {
			ret = indio_dev->setup_ops->predisable(indio_dev);
			if (ret)
				goto error_ret;
		}

		list_for_each_entry(buffer, &indio_dev->buffer_list, buffer_list) {
			ret = iio_buffer_disable(buffer, indio_dev);
			if (ret)
				goto error_ret;
		}

		indio_dev->currentmode = INDIO_DIRECT_MODE;
		if (indio_dev->setup_ops->postdisable) {
			ret = indio_dev->setup_ops->postdisable(indio_dev);
			if (ret)
				goto error_ret;
		}
	}
	/* Keep a copy of current setup to allow roll back */
	old_mask = indio_dev->active_scan_mask;
	if (!indio_dev->available_scan_masks)
		indio_dev->active_scan_mask = NULL;

	if (remove_buffer)
		iio_buffer_deactivate(remove_buffer);
	if (insert_buffer)
		iio_buffer_activate(indio_dev, insert_buffer);

	/* If no buffers in list, we are done */
	if (list_empty(&indio_dev->buffer_list)) {
		indio_dev->currentmode = INDIO_DIRECT_MODE;
		if (indio_dev->available_scan_masks == NULL)
			kfree(old_mask);
		return 0;
	}

	/* What scan mask do we actually have? */
	compound_mask = kcalloc(BITS_TO_LONGS(indio_dev->masklength),
				sizeof(long), GFP_KERNEL);
	if (compound_mask == NULL) {
		if (indio_dev->available_scan_masks == NULL)
			kfree(old_mask);
		return -ENOMEM;
	}
	indio_dev->scan_timestamp = 0;

	list_for_each_entry(buffer, &indio_dev->buffer_list, buffer_list) {
		bitmap_or(compound_mask, compound_mask, buffer->scan_mask,
			  indio_dev->masklength);
		indio_dev->scan_timestamp |= buffer->scan_timestamp;
	}
	if (indio_dev->available_scan_masks) {
		indio_dev->active_scan_mask =
			iio_scan_mask_match(indio_dev->available_scan_masks,
					    indio_dev->masklength,
					    compound_mask,
					    indio_dev->direction ==
					    IIO_DEVICE_DIRECTION_OUT);
		if (indio_dev->active_scan_mask == NULL) {
			/*
			 * Roll back.
			 * Note can only occur when adding a buffer.
			 */
<<<<<<< HEAD
			iio_buffer_disable(insert_buffer, indio_dev);
=======
>>>>>>> 91a9ab14
			iio_buffer_deactivate(insert_buffer);
			if (old_mask) {
				indio_dev->active_scan_mask = old_mask;
				success = -EINVAL;
			}
			else {
				kfree(compound_mask);
				ret = -EINVAL;
				goto error_ret;
			}
		}
	} else {
		indio_dev->active_scan_mask = compound_mask;
	}

	if (indio_dev->direction == IIO_DEVICE_DIRECTION_IN)
		iio_update_demux(indio_dev);

	/* Wind up again */
	if (indio_dev->setup_ops->preenable) {
		ret = indio_dev->setup_ops->preenable(indio_dev);
		if (ret) {
			printk(KERN_ERR
			       "Buffer not started: buffer preenable failed (%d)\n", ret);
			goto error_remove_inserted;
		}
	}
	indio_dev->scan_bytes =
		iio_compute_scan_bytes(indio_dev,
				       indio_dev->active_scan_mask,
				       indio_dev->scan_timestamp);
	list_for_each_entry(buffer, &indio_dev->buffer_list, buffer_list) {
		iio_buffer_update_bytes_per_datum(indio_dev, buffer);
		if (buffer->access->request_update) {
			ret = buffer->access->request_update(buffer);
			if (ret) {
				printk(KERN_INFO
				       "Buffer not started: buffer parameter update failed (%d)\n", ret);
				goto error_run_postdisable;
			}
		}
<<<<<<< HEAD

		ret = iio_buffer_enable(buffer, indio_dev);
		if (ret)
			goto error_run_postdisable;
=======
>>>>>>> 91a9ab14
	}
	if (indio_dev->info->update_scan_mode) {
		ret = indio_dev->info
			->update_scan_mode(indio_dev,
					   indio_dev->active_scan_mask);
		if (ret < 0) {
			printk(KERN_INFO "Buffer not started: update scan mode failed (%d)\n", ret);
			goto error_run_postdisable;
		}
	}
	/* Definitely possible for devices to support both of these. */
	if (indio_dev->modes & INDIO_BUFFER_TRIGGERED) {
		if (!indio_dev->trig) {
			printk(KERN_INFO "Buffer not started: no trigger\n");
			ret = -EINVAL;
			/* Can only occur on first buffer */
			goto error_run_postdisable;
		}
		indio_dev->currentmode = INDIO_BUFFER_TRIGGERED;
	} else if (indio_dev->modes & INDIO_BUFFER_HARDWARE) {
		indio_dev->currentmode = INDIO_BUFFER_HARDWARE;
	} else { /* Should never be reached */
		ret = -EINVAL;
		goto error_run_postdisable;
	}

	if (indio_dev->setup_ops->postenable) {
		ret = indio_dev->setup_ops->postenable(indio_dev);
		if (ret) {
			printk(KERN_INFO
			       "Buffer not started: postenable failed (%d)\n", ret);
			indio_dev->currentmode = INDIO_DIRECT_MODE;
			if (indio_dev->setup_ops->postdisable)
				indio_dev->setup_ops->postdisable(indio_dev);
			goto error_disable_all_buffers;
		}
	}

	if (indio_dev->available_scan_masks)
		kfree(compound_mask);
	else
		kfree(old_mask);

	return success;

error_disable_all_buffers:
	iio_buffer_disable(buffer, indio_dev);
	indio_dev->currentmode = INDIO_DIRECT_MODE;
error_run_postdisable:
	if (indio_dev->setup_ops->postdisable)
		indio_dev->setup_ops->postdisable(indio_dev);
error_remove_inserted:

	if (insert_buffer)
		iio_buffer_deactivate(insert_buffer);
	indio_dev->active_scan_mask = old_mask;
	kfree(compound_mask);
error_ret:

	return ret;
}

int iio_update_buffers(struct iio_dev *indio_dev,
		       struct iio_buffer *insert_buffer,
		       struct iio_buffer *remove_buffer)
{
	int ret;

	if (insert_buffer == remove_buffer)
		return 0;

	mutex_lock(&indio_dev->info_exist_lock);
	mutex_lock(&indio_dev->mlock);

<<<<<<< HEAD
	if (indio_dev->direction == IIO_DEVICE_DIRECTION_OUT) {
		ret = -EINVAL;
		goto out_unlock;
	}

=======
>>>>>>> 91a9ab14
	if (insert_buffer && iio_buffer_is_active(insert_buffer))
		insert_buffer = NULL;

	if (remove_buffer && !iio_buffer_is_active(remove_buffer))
		remove_buffer = NULL;

	if (!insert_buffer && !remove_buffer) {
		ret = 0;
		goto out_unlock;
	}

	if (indio_dev->info == NULL) {
		ret = -ENODEV;
		goto out_unlock;
	}

	ret = __iio_update_buffers(indio_dev, insert_buffer, remove_buffer);

out_unlock:
	mutex_unlock(&indio_dev->mlock);
	mutex_unlock(&indio_dev->info_exist_lock);

	return ret;
}
EXPORT_SYMBOL_GPL(iio_update_buffers);

ssize_t iio_buffer_store_enable(struct device *dev,
				struct device_attribute *attr,
				const char *buf,
				size_t len)
{
	int ret;
	bool requested_state;
	struct iio_dev *indio_dev = dev_to_iio_dev(dev);
	bool inlist;

	ret = strtobool(buf, &requested_state);
	if (ret < 0)
		return ret;

	mutex_lock(&indio_dev->mlock);

	/* Find out if it is in the list */
	inlist = iio_buffer_is_active(indio_dev->buffer);
	/* Already in desired state */
	if (inlist == requested_state)
		goto done;

	if (requested_state)
		ret = __iio_update_buffers(indio_dev,
					 indio_dev->buffer, NULL);
	else
		ret = __iio_update_buffers(indio_dev,
					 NULL, indio_dev->buffer);

	if (ret < 0)
		goto done;
done:
	mutex_unlock(&indio_dev->mlock);
	return (ret < 0) ? ret : len;
}
EXPORT_SYMBOL(iio_buffer_store_enable);

/**
 * iio_validate_scan_mask_onehot() - Validates that exactly one channel is selected
 * @indio_dev: the iio device
 * @mask: scan mask to be checked
 *
 * Return true if exactly one bit is set in the scan mask, false otherwise. It
 * can be used for devices where only one channel can be active for sampling at
 * a time.
 */
bool iio_validate_scan_mask_onehot(struct iio_dev *indio_dev,
	const unsigned long *mask)
{
	return bitmap_weight(mask, indio_dev->masklength) == 1;
}
EXPORT_SYMBOL_GPL(iio_validate_scan_mask_onehot);

static bool iio_validate_scan_mask(struct iio_dev *indio_dev,
	const unsigned long *mask)
{
	if (!indio_dev->setup_ops->validate_scan_mask)
		return true;

	return indio_dev->setup_ops->validate_scan_mask(indio_dev, mask);
}

/**
 * iio_scan_mask_set() - set particular bit in the scan mask
 * @indio_dev: the iio device
 * @buffer: the buffer whose scan mask we are interested in
 * @bit: the bit to be set.
 *
 * Note that at this point we have no way of knowing what other
 * buffers might request, hence this code only verifies that the
 * individual buffers request is plausible.
 */
int iio_scan_mask_set(struct iio_dev *indio_dev,
		      struct iio_buffer *buffer, int bit)
{
	const unsigned long *mask;
	unsigned long *trialmask;

	trialmask = kmalloc(sizeof(*trialmask)*
			    BITS_TO_LONGS(indio_dev->masklength),
			    GFP_KERNEL);

	if (trialmask == NULL)
		return -ENOMEM;
	if (!indio_dev->masklength) {
		WARN_ON("Trying to set scanmask prior to registering buffer\n");
		goto err_invalid_mask;
	}
	bitmap_copy(trialmask, buffer->scan_mask, indio_dev->masklength);
	set_bit(bit, trialmask);

	if (!iio_validate_scan_mask(indio_dev, trialmask))
		goto err_invalid_mask;

	if (indio_dev->available_scan_masks) {
		mask = iio_scan_mask_match(indio_dev->available_scan_masks,
					   indio_dev->masklength,
					   trialmask, false);
		if (!mask)
			goto err_invalid_mask;
	}
	bitmap_copy(buffer->scan_mask, trialmask, indio_dev->masklength);

	kfree(trialmask);

	return 0;

err_invalid_mask:
	kfree(trialmask);
	return -EINVAL;
}
EXPORT_SYMBOL_GPL(iio_scan_mask_set);

int iio_scan_mask_query(struct iio_dev *indio_dev,
			struct iio_buffer *buffer, int bit)
{
	if (bit > indio_dev->masklength)
		return -EINVAL;

	if (!buffer->scan_mask)
		return 0;

	return test_bit(bit, buffer->scan_mask);
};
EXPORT_SYMBOL_GPL(iio_scan_mask_query);

/**
 * struct iio_demux_table() - table describing demux memcpy ops
 * @from:	index to copy from
 * @to:		index to copy to
 * @length:	how many bytes to copy
 * @l:		list head used for management
 */
struct iio_demux_table {
	unsigned from;
	unsigned to;
	unsigned length;
	struct list_head l;
};

static const void *iio_demux(struct iio_buffer *buffer,
				 const void *datain)
{
	struct iio_demux_table *t;

	if (list_empty(&buffer->demux_list))
		return datain;
	list_for_each_entry(t, &buffer->demux_list, l)
		memcpy(buffer->demux_bounce + t->to,
		       datain + t->from, t->length);

	return buffer->demux_bounce;
}

static int iio_push_to_buffer(struct iio_buffer *buffer, const void *data)
{
	const void *dataout = iio_demux(buffer, data);

	return buffer->access->store_to(buffer, dataout);
}

static void iio_buffer_demux_free(struct iio_buffer *buffer)
{
	struct iio_demux_table *p, *q;
	list_for_each_entry_safe(p, q, &buffer->demux_list, l) {
		list_del(&p->l);
		kfree(p);
	}
}


int iio_push_to_buffers(struct iio_dev *indio_dev, const void *data)
{
	int ret;
	struct iio_buffer *buf;

	list_for_each_entry(buf, &indio_dev->buffer_list, buffer_list) {
		ret = iio_push_to_buffer(buf, data);
		if (ret < 0)
			return ret;
	}

	return 0;
}
EXPORT_SYMBOL_GPL(iio_push_to_buffers);

static int iio_buffer_update_demux(struct iio_dev *indio_dev,
				   struct iio_buffer *buffer)
{
	const struct iio_chan_spec *ch;
	int ret, in_ind = -1, out_ind, length;
	unsigned in_loc = 0, out_loc = 0;
	struct iio_demux_table *p;

	/* Clear out any old demux */
	iio_buffer_demux_free(buffer);
	kfree(buffer->demux_bounce);
	buffer->demux_bounce = NULL;

	/* First work out which scan mode we will actually have */
	if (bitmap_equal(indio_dev->active_scan_mask,
			 buffer->scan_mask,
			 indio_dev->masklength))
		return 0;

	/* Now we have the two masks, work from least sig and build up sizes */
	for_each_set_bit(out_ind,
			 indio_dev->active_scan_mask,
			 indio_dev->masklength) {
		in_ind = find_next_bit(indio_dev->active_scan_mask,
				       indio_dev->masklength,
				       in_ind + 1);
		while (in_ind != out_ind) {
			in_ind = find_next_bit(indio_dev->active_scan_mask,
					       indio_dev->masklength,
					       in_ind + 1);
			ch = iio_find_channel_from_si(indio_dev, in_ind);
			length = ch->scan_type.storagebits/8;
			/* Make sure we are aligned */
			in_loc += length;
			if (in_loc % length)
				in_loc += length - in_loc % length;
		}
		p = kmalloc(sizeof(*p), GFP_KERNEL);
		if (p == NULL) {
			ret = -ENOMEM;
			goto error_clear_mux_table;
		}
		ch = iio_find_channel_from_si(indio_dev, in_ind);
		length = ch->scan_type.storagebits/8;
		if (out_loc % length)
			out_loc += length - out_loc % length;
		if (in_loc % length)
			in_loc += length - in_loc % length;
		p->from = in_loc;
		p->to = out_loc;
		p->length = length;
		list_add_tail(&p->l, &buffer->demux_list);
		out_loc += length;
		in_loc += length;
	}
	/* Relies on scan_timestamp being last */
	if (buffer->scan_timestamp) {
		p = kmalloc(sizeof(*p), GFP_KERNEL);
		if (p == NULL) {
			ret = -ENOMEM;
			goto error_clear_mux_table;
		}
		ch = iio_find_channel_from_si(indio_dev,
			indio_dev->scan_index_timestamp);
		length = ch->scan_type.storagebits/8;
		if (out_loc % length)
			out_loc += length - out_loc % length;
		if (in_loc % length)
			in_loc += length - in_loc % length;
		p->from = in_loc;
		p->to = out_loc;
		p->length = length;
		list_add_tail(&p->l, &buffer->demux_list);
		out_loc += length;
		in_loc += length;
	}
	buffer->demux_bounce = kzalloc(out_loc, GFP_KERNEL);
	if (buffer->demux_bounce == NULL) {
		ret = -ENOMEM;
		goto error_clear_mux_table;
	}
	return 0;

error_clear_mux_table:
	iio_buffer_demux_free(buffer);

	return ret;
}

int iio_update_demux(struct iio_dev *indio_dev)
{
	struct iio_buffer *buffer;
	int ret;

	list_for_each_entry(buffer, &indio_dev->buffer_list, buffer_list) {
		ret = iio_buffer_update_demux(indio_dev, buffer);
		if (ret < 0)
			goto error_clear_mux_table;
	}
	return 0;

error_clear_mux_table:
	list_for_each_entry(buffer, &indio_dev->buffer_list, buffer_list)
		iio_buffer_demux_free(buffer);

	return ret;
}
EXPORT_SYMBOL_GPL(iio_update_demux);

/**
 * iio_buffer_release() - Free a buffer's resources
 * @ref: Pointer to the kref embedded in the iio_buffer struct
 *
 * This function is called when the last reference to the buffer has been
 * dropped. It will typically free all resources allocated by the buffer. Do not
 * call this function manually, always use iio_buffer_put() when done using a
 * buffer.
 */
static void iio_buffer_release(struct kref *ref)
{
	struct iio_buffer *buffer = container_of(ref, struct iio_buffer, ref);

	buffer->access->release(buffer);
}

/**
 * iio_buffer_get() - Grab a reference to the buffer
 * @buffer: The buffer to grab a reference for, may be NULL
 *
 * Returns the pointer to the buffer that was passed into the function.
 */
struct iio_buffer *iio_buffer_get(struct iio_buffer *buffer)
{
	if (buffer)
		kref_get(&buffer->ref);

	return buffer;
}
EXPORT_SYMBOL_GPL(iio_buffer_get);

/**
 * iio_buffer_put() - Release the reference to the buffer
 * @buffer: The buffer to release the reference for, may be NULL
 */
void iio_buffer_put(struct iio_buffer *buffer)
{
	if (buffer)
		kref_put(&buffer->ref, iio_buffer_release);
}
<<<<<<< HEAD
EXPORT_SYMBOL_GPL(iio_buffer_put);

static int iio_buffer_query_block(struct iio_buffer *buffer,
	struct iio_buffer_block __user *user_block)
{
	struct iio_buffer_block block;
	int ret;

	if (!buffer->access->query_block)
		return -ENOSYS;

	if (copy_from_user(&block, user_block, sizeof(block)))
		return -EFAULT;

	ret = buffer->access->query_block(buffer, &block);
	if (ret)
		return ret;

	if (copy_to_user(user_block, &block, sizeof(block)))
		return -EFAULT;

	return 0;
}

static int iio_buffer_dequeue_block(struct iio_dev *indio_dev,
	struct iio_buffer_block __user *user_block, bool non_blocking)
{
	struct iio_buffer *buffer = indio_dev->buffer;
	struct iio_buffer_block block;
	int ret;

	if (!buffer->access->dequeue_block)
		return -ENOSYS;

	do {
		if (!iio_buffer_data_available(buffer)) {
			if (non_blocking)
				return -EAGAIN;

			ret = wait_event_interruptible(buffer->pollq,
					iio_buffer_data_available(buffer) ||
					indio_dev->info == NULL);
			if (ret)
				return ret;
			if (indio_dev->info == NULL)
				return -ENODEV;
		}

		ret = buffer->access->dequeue_block(buffer, &block);
		if (ret == -EAGAIN && non_blocking)
			ret = 0;
	 } while (ret);

	 if (ret)
		return ret;

	if (copy_to_user(user_block, &block, sizeof(block)))
		return -EFAULT;

	return 0;
}

static int iio_buffer_enqueue_block(struct iio_buffer *buffer,
	struct iio_buffer_block __user *user_block)
{
	struct iio_buffer_block block;

	if (!buffer->access->enqueue_block)
		return -ENOSYS;

	if (copy_from_user(&block, user_block, sizeof(block)))
		return -EFAULT;

	return buffer->access->enqueue_block(buffer, &block);
}

static int iio_buffer_alloc_blocks(struct iio_buffer *buffer,
	struct iio_buffer_block_alloc_req __user *user_req)
{
	struct iio_buffer_block_alloc_req req;
	int ret;

	if (!buffer->access->alloc_blocks)
		return -ENOSYS;

	if (copy_from_user(&req, user_req, sizeof(req)))
		return -EFAULT;

	ret = buffer->access->alloc_blocks(buffer, &req);
	if (ret)
		return ret;

	if (copy_to_user(user_req, &req, sizeof(req)))
		return -EFAULT;

	return 0;
}

void iio_buffer_free_blocks(struct iio_buffer *buffer)
{
	if (buffer->access->free_blocks)
		buffer->access->free_blocks(buffer);
}

long iio_buffer_ioctl(struct iio_dev *indio_dev, struct file *filep,
		unsigned int cmd, unsigned long arg)
{
	bool non_blocking = filep->f_flags & O_NONBLOCK;
	struct iio_buffer *buffer = indio_dev->buffer;

	if (!buffer || !buffer->access)
		return -ENODEV;

	switch (cmd) {
	case IIO_BLOCK_ALLOC_IOCTL:
		return iio_buffer_alloc_blocks(buffer,
			(struct iio_buffer_block_alloc_req __user *)arg);
	case IIO_BLOCK_FREE_IOCTL:
		iio_buffer_free_blocks(buffer);
		return 0;
	case IIO_BLOCK_QUERY_IOCTL:
		return iio_buffer_query_block(buffer,
			(struct iio_buffer_block __user *)arg);
	case IIO_BLOCK_ENQUEUE_IOCTL:
		return iio_buffer_enqueue_block(buffer,
			(struct iio_buffer_block __user *)arg);
	case IIO_BLOCK_DEQUEUE_IOCTL:
		return iio_buffer_dequeue_block(indio_dev,
			(struct iio_buffer_block __user *)arg, non_blocking);
	}
	return -EINVAL;
}

int iio_buffer_mmap(struct file *filep, struct vm_area_struct *vma)
{
	struct iio_dev *indio_dev = filep->private_data;

	if (!indio_dev->buffer || !indio_dev->buffer->access ||
		!indio_dev->buffer->access->mmap)
		return -ENODEV;

	if (!(vma->vm_flags & VM_SHARED))
		return -EINVAL;

	switch (indio_dev->direction) {
	case IIO_DEVICE_DIRECTION_IN:
		if (!(vma->vm_flags & VM_READ))
			return -EINVAL;
		break;
	case IIO_DEVICE_DIRECTION_OUT:
		if (!(vma->vm_flags & VM_WRITE))
			return -EINVAL;
		break;
	}

	return indio_dev->buffer->access->mmap(indio_dev->buffer, vma);
}
=======
EXPORT_SYMBOL_GPL(iio_buffer_put);
>>>>>>> 91a9ab14
<|MERGE_RESOLUTION|>--- conflicted
+++ resolved
@@ -21,10 +21,7 @@
 #include <linux/slab.h>
 #include <linux/poll.h>
 #include <linux/sched.h>
-<<<<<<< HEAD
 #include <linux/dma-mapping.h>
-=======
->>>>>>> 91a9ab14
 
 #include <linux/iio/iio.h>
 #include "iio_core.h"
@@ -39,7 +36,6 @@
 static bool iio_buffer_is_active(struct iio_buffer *buf)
 {
 	return !list_empty(&buf->buffer_list);
-<<<<<<< HEAD
 }
 
 static bool iio_buffer_data_available(struct iio_buffer *buf)
@@ -48,8 +44,6 @@
 		return buf->access->data_available(buf);
 
 	return buf->stufftoread;
-=======
->>>>>>> 91a9ab14
 }
 
 /**
@@ -68,14 +62,10 @@
 	if (!indio_dev->info)
 		return -ENODEV;
 
-<<<<<<< HEAD
-	if (!rb || !rb->access->read)
-=======
 	if (!indio_dev->info)
 		return -ENODEV;
 
-	if (!rb || !rb->access->read_first_n)
->>>>>>> 91a9ab14
+	if (!rb || !rb->access->read)
 		return -EINVAL;
 
 	do {
@@ -597,7 +587,6 @@
 		kfree(indio_dev->active_scan_mask);
 }
 
-<<<<<<< HEAD
 static int iio_buffer_enable(struct iio_buffer *buffer,
 	struct iio_dev *indio_dev)
 {
@@ -614,8 +603,6 @@
 	return buffer->access->disable(buffer, indio_dev);
 }
 
-=======
->>>>>>> 91a9ab14
 static void iio_buffer_update_bytes_per_datum(struct iio_dev *indio_dev,
 	struct iio_buffer *buffer)
 {
@@ -706,10 +693,7 @@
 			 * Roll back.
 			 * Note can only occur when adding a buffer.
 			 */
-<<<<<<< HEAD
 			iio_buffer_disable(insert_buffer, indio_dev);
-=======
->>>>>>> 91a9ab14
 			iio_buffer_deactivate(insert_buffer);
 			if (old_mask) {
 				indio_dev->active_scan_mask = old_mask;
@@ -751,13 +735,10 @@
 				goto error_run_postdisable;
 			}
 		}
-<<<<<<< HEAD
 
 		ret = iio_buffer_enable(buffer, indio_dev);
 		if (ret)
 			goto error_run_postdisable;
-=======
->>>>>>> 91a9ab14
 	}
 	if (indio_dev->info->update_scan_mode) {
 		ret = indio_dev->info
@@ -832,14 +813,11 @@
 	mutex_lock(&indio_dev->info_exist_lock);
 	mutex_lock(&indio_dev->mlock);
 
-<<<<<<< HEAD
 	if (indio_dev->direction == IIO_DEVICE_DIRECTION_OUT) {
 		ret = -EINVAL;
 		goto out_unlock;
 	}
 
-=======
->>>>>>> 91a9ab14
 	if (insert_buffer && iio_buffer_is_active(insert_buffer))
 		insert_buffer = NULL;
 
@@ -1201,7 +1179,6 @@
 	if (buffer)
 		kref_put(&buffer->ref, iio_buffer_release);
 }
-<<<<<<< HEAD
 EXPORT_SYMBOL_GPL(iio_buffer_put);
 
 static int iio_buffer_query_block(struct iio_buffer *buffer,
@@ -1358,7 +1335,4 @@
 	}
 
 	return indio_dev->buffer->access->mmap(indio_dev->buffer, vma);
-}
-=======
-EXPORT_SYMBOL_GPL(iio_buffer_put);
->>>>>>> 91a9ab14
+}