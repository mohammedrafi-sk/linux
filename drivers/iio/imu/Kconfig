--- conflicted
+++ resolved
@@ -35,20 +35,12 @@
 	select IIO_ADIS_LIB
 	select IIO_ADIS_LIB_BUFFER if IIO_BUFFER
 	help
-<<<<<<< HEAD
-	  Say yes here to build support for Analog Devices adis16475-1,
-	  adis16475-2 and adis16475-3 inertial sensors.
-
-	  To compile this driver as module, choose M here: the module will
-	  be called adis16475.
-=======
 	  Say yes here to build support for Analog Devices ADIS16470, ADIS16475,
 	  ADIS16477, ADIS16465, ADIS16467, ADIS16500, ADIS16505, ADIS16507 inertial
 	  sensors.
 
 	  To compile this driver as a module, choose M here: the module will be
 	  called adis16475.
->>>>>>> 256af411
 
 config ADIS16480
 	tristate "Analog Devices ADIS16480 and similar IMU driver"
