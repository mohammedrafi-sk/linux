--- conflicted
+++ resolved
@@ -313,14 +313,9 @@
 
 	st = iio_priv(indio_dev);
 
-<<<<<<< HEAD
-	spi_set_drvdata(spi, indio_dev);
-
 	if (device_property_read_bool(&spi->dev, "adi,range-double"))
 		ad7923_range = 0;
 
-=======
->>>>>>> e2662117
 	st->spi = spi;
 	st->settings = AD7923_CODING | ad7923_range |
 			AD7923_PM_MODE_WRITE(AD7923_PM_MODE_OPS);
