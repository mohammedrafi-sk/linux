--- conflicted
+++ resolved
@@ -679,16 +679,10 @@
 		tmp1 = vals[1];
 		tmp0 = (int)div_s64_rem(tmp2, 1000000000, &tmp1);
 		if ((tmp2 < 0) && (tmp0 == 0))
-<<<<<<< HEAD
-			return snprintf(buf, len, "-0.%09u", abs(tmp1));
-		else
-			return snprintf(buf, len, "%d.%09u", tmp0, abs(tmp1));
-=======
 			return sysfs_emit_at(buf, offset, "-0.%09u", abs(tmp1));
 		else
 			return sysfs_emit_at(buf, offset, "%d.%09u", tmp0,
 					     abs(tmp1));
->>>>>>> 8bb7eca9
 	case IIO_VAL_FRACTIONAL_LOG2:
 		tmp2 = shift_right((s64)vals[0] * 1000000000LL, vals[1]);
 		tmp0 = (int)div_s64_rem(tmp2, 1000000000LL, &tmp1);
