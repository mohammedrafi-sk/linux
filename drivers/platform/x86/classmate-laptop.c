--- conflicted
+++ resolved
@@ -764,11 +764,7 @@
 	struct input_dev *inputdev = dev_get_drvdata(dev);
 
 	unsigned long long val = 0;
-<<<<<<< HEAD
-	if (ACPI_SUCCESS(cmpc_get_tablet(to_acpi_device(dev)->handle, &val)))
-=======
 	if (ACPI_SUCCESS(cmpc_get_tablet(to_acpi_device(dev)->handle, &val))) {
->>>>>>> 9450d57e
 		input_report_switch(inputdev, SW_TABLET_MODE, !val);
 		input_sync(inputdev);
 	}
