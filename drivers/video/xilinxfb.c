--- conflicted
+++ resolved
@@ -358,16 +358,6 @@
 	/* Turn off the display */
 	xilinx_fb_out32(drvdata, REG_CTRL, 0);
 
-<<<<<<< HEAD
-err_fbmem:
-	if (drvdata->flags & BUS_ACCESS_FLAG)
-		devm_iounmap(dev, drvdata->regs);
-
-err_region:
-	kfree(drvdata);
-
-=======
->>>>>>> d8ec26d7
 	return rc;
 }
 
@@ -398,11 +388,6 @@
 		dcr_unmap(drvdata->dcr_host, drvdata->dcr_len);
 #endif
 
-<<<<<<< HEAD
-	kfree(drvdata);
-
-=======
->>>>>>> d8ec26d7
 	return 0;
 }
 
