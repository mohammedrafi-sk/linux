--- conflicted
+++ resolved
@@ -427,15 +427,10 @@
 	  and SSM (Silicon Secured Memory).  Intended consumers of this
 	  driver include crash and makedumpfile.
 
-<<<<<<< HEAD
 config AXI_INTR_MONITOR
 	tristate "AXI Interrupt Monitor"
 	depends on HAS_IOMEM
 
-endmenu
-
-=======
->>>>>>> e2662117
 config RANDOM_TRUST_CPU
 	bool "Trust the CPU manufacturer to initialize Linux's CRNG"
 	depends on ARCH_RANDOM
