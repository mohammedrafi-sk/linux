#
# Physical Layer USB driver configuration
#
menu "USB Physical Layer drivers"

config USB_PHY
	def_bool n

#
# USB Transceiver Drivers
#
config AB8500_USB
	tristate "AB8500 USB Transceiver Driver"
	depends on AB8500_CORE
	select USB_PHY
	help
	  Enable this to support the USB OTG transceiver in AB8500 chip.
	  This transceiver supports high and full speed devices plus,
	  in host mode, low speed.

config FSL_USB2_OTG
	bool "Freescale USB OTG Transceiver Driver"
	depends on USB_EHCI_FSL && USB_FSL_USB2 && PM_RUNTIME
	select USB_OTG
	select USB_PHY
	help
	  Enable this to support Freescale USB OTG transceiver.

config ISP1301_OMAP
	tristate "Philips ISP1301 with OMAP OTG"
	depends on I2C && ARCH_OMAP_OTG
	select USB_PHY
	help
	  If you say yes here you get support for the Philips ISP1301
	  USB-On-The-Go transceiver working with the OMAP OTG controller.
	  The ISP1301 is a full speed USB  transceiver which is used in
	  products including H2, H3, and H4 development boards for Texas
	  Instruments OMAP processors.

	  This driver can also be built as a module.  If so, the module
	  will be called isp1301_omap.

config MV_U3D_PHY
	bool "Marvell USB 3.0 PHY controller Driver"
	depends on CPU_MMP3
	select USB_PHY
	help
	  Enable this to support Marvell USB 3.0 phy controller for Marvell
	  SoC.

config NOP_USB_XCEIV
	tristate "NOP USB Transceiver Driver"
	select USB_PHY
	help
	  This driver is to be used by all the usb transceiver which are either
	  built-in with usb ip or which are autonomous and doesn't require any
	  phy programming such as ISP1x04 etc.

config OMAP_CONTROL_USB
	tristate "OMAP CONTROL USB Driver"
	depends on ARCH_OMAP2PLUS || COMPILE_TEST
	help
	  Enable this to add support for the USB part present in the control
	  module. This driver has API to power on the USB2 PHY and to write to
	  the mailbox. The mailbox is present only in omap4 and the register to
	  power on the USB2 PHY is present in OMAP4 and OMAP5. OMAP5 has an
	  additional register to power on USB3 PHY.

config OMAP_USB2
	tristate "OMAP USB2 PHY Driver"
	depends on ARCH_OMAP2PLUS
	select OMAP_CONTROL_USB
	select USB_PHY
	help
	  Enable this to support the transceiver that is part of SOC. This
	  driver takes care of all the PHY functionality apart from comparator.
	  The USB OTG controller communicates with the comparator using this
	  driver.

config OMAP_USB3
	tristate "OMAP USB3 PHY Driver"
	depends on ARCH_OMAP2PLUS || COMPILE_TEST
	select OMAP_CONTROL_USB
	select USB_PHY
	help
	  Enable this to support the USB3 PHY that is part of SOC. This
	  driver takes care of all the PHY functionality apart from comparator.
	  This driver interacts with the "OMAP Control USB Driver" to power
	  on/off the PHY.

config AM335X_CONTROL_USB
	tristate

config AM335X_PHY_USB
	tristate "AM335x USB PHY Driver"
	select USB_PHY
	select AM335X_CONTROL_USB
	select NOP_USB_XCEIV
	help
	  This driver provides PHY support for that phy which part for the
	  AM335x SoC.

config SAMSUNG_USBPHY
	tristate
	help
	  Enable this to support Samsung USB phy helper driver for Samsung SoCs.
	  This driver provides common interface to interact, for Samsung USB 2.0 PHY
	  driver and later for Samsung USB 3.0 PHY driver.

config SAMSUNG_USB2PHY
	tristate "Samsung USB 2.0 PHY controller Driver"
	select SAMSUNG_USBPHY
	select USB_PHY
	help
	  Enable this to support Samsung USB 2.0 (High Speed) PHY controller
	  driver for Samsung SoCs.

config SAMSUNG_USB3PHY
	tristate "Samsung USB 3.0 PHY controller Driver"
	select SAMSUNG_USBPHY
	select USB_PHY
	help
	  Enable this to support Samsung USB 3.0 (Super Speed) phy controller
	  for samsung SoCs.

config TWL4030_USB
	tristate "TWL4030 USB Transceiver Driver"
	depends on TWL4030_CORE && REGULATOR_TWL4030 && USB_MUSB_OMAP2PLUS
	select USB_PHY
	help
	  Enable this to support the USB OTG transceiver on TWL4030
	  family chips (including the TWL5030 and TPS659x0 devices).
	  This transceiver supports high and full speed devices plus,
	  in host mode, low speed.

config TWL6030_USB
	tristate "TWL6030 USB Transceiver Driver"
	depends on TWL4030_CORE && OMAP_USB2 && USB_MUSB_OMAP2PLUS
	help
	  Enable this to support the USB OTG transceiver on TWL6030
	  family chips. This TWL6030 transceiver has the VBUS and ID GND
	  and OTG SRP events capabilities. For all other transceiver functionality
	  UTMI PHY is embedded in OMAP4430. The internal PHY configurations APIs
	  are hooked to this driver through platform_data structure.
	  The definition of internal PHY APIs are in the mach-omap2 layer.

config USB_GPIO_VBUS
	tristate "GPIO based peripheral-only VBUS sensing 'transceiver'"
	depends on GPIOLIB
	select USB_PHY
	help
	  Provides simple GPIO VBUS sensing for controllers with an
	  internal transceiver via the usb_phy interface, and
	  optionally control of a D+ pullup GPIO as well as a VBUS
	  current limit regulator.

config USB_ISP1301
	tristate "NXP ISP1301 USB transceiver support"
	depends on USB || USB_GADGET
	depends on I2C
	select USB_PHY
	help
	  Say Y here to add support for the NXP ISP1301 USB transceiver driver.
	  This chip is typically used as USB transceiver for USB host, gadget
	  and OTG drivers (to be selected separately).

	  To compile this driver as a module, choose M here: the
	  module will be called isp1301.

config USB_MSM_OTG
	tristate "OTG support for Qualcomm on-chip USB controller"
	depends on (USB || USB_GADGET) && ARCH_MSM
	select USB_PHY
	help
	  Enable this to support the USB OTG transceiver on MSM chips. It
	  handles PHY initialization, clock management, and workarounds
	  required after resetting the hardware and power management.
	  This driver is required even for peripheral only or host only
	  mode configurations.
	  This driver is not supported on boards like trout which
	  has an external PHY.

config USB_MV_OTG
	tristate "Marvell USB OTG support"
	depends on USB_EHCI_MV && USB_MV_UDC && PM_RUNTIME
	select USB_OTG
	select USB_PHY
	help
	  Say Y here if you want to build Marvell USB OTG transciever
	  driver in kernel (including PXA and MMP series). This driver
	  implements role switch between EHCI host driver and gadget driver.

	  To compile this driver as a module, choose M here.

config USB_MXS_PHY
	tristate "Freescale MXS USB PHY support"
	depends on ARCH_MXC || ARCH_MXS
	select STMP_DEVICE
	select USB_PHY
	help
	  Enable this to support the Freescale MXS USB PHY.

	  MXS Phy is used by some of the i.MX SoCs, for example imx23/28/6x.

config USB_RCAR_PHY
	tristate "Renesas R-Car USB PHY support"
	depends on USB || USB_GADGET
	select USB_PHY
	help
	  Say Y here to add support for the Renesas R-Car USB common PHY driver.
	  This chip is typically used as USB PHY for USB host, gadget.
	  This driver supports R8A7778 and R8A7779.

	  To compile this driver as a module, choose M here: the
	  module will be called phy-rcar-usb.

config USB_ULPI
	bool "Generic ULPI Transceiver Driver"
	depends on ARM
	help
	  Enable this to support ULPI connected USB OTG transceivers which
	  are likely found on embedded boards.

config USB_ULPI_VIEWPORT
	bool
	depends on USB_ULPI
	help
	  Provides read/write operations to the ULPI phy register set for
	  controllers with a viewport register (e.g. Chipidea/ARC controllers).

<<<<<<< HEAD
config USB_ZYNQ_PHY
	tristate "Xilinx Zynq USB OTG dual-role support"
	depends on USB && ARCH_ZYNQ && USB_EHCI_XUSBPS && USB_GADGET_XUSBPS && USB_OTG
	select USB_OTG_UTILS
	help
	  Say Y here if you want to build Xilinx USB PS OTG
	  driver in kernel. This driver implements role
	  switch between EHCI host driver and USB gadget driver.

	  To compile this driver as a module, choose M here: the
	  module will be called xilinx_usbps_otg.

endif # USB_PHY
=======
endmenu
>>>>>>> 5e01dc7b
<|MERGE_RESOLUTION|>--- conflicted
+++ resolved
@@ -228,7 +228,6 @@
 	  Provides read/write operations to the ULPI phy register set for
 	  controllers with a viewport register (e.g. Chipidea/ARC controllers).
 
-<<<<<<< HEAD
 config USB_ZYNQ_PHY
 	tristate "Xilinx Zynq USB OTG dual-role support"
 	depends on USB && ARCH_ZYNQ && USB_EHCI_XUSBPS && USB_GADGET_XUSBPS && USB_OTG
@@ -241,7 +240,4 @@
 	  To compile this driver as a module, choose M here: the
 	  module will be called xilinx_usbps_otg.
 
-endif # USB_PHY
-=======
-endmenu
->>>>>>> 5e01dc7b
+endmenu