--- conflicted
+++ resolved
@@ -824,11 +824,7 @@
 		if (last_td_in_urb(cur_td)) {
 			if ((xhci->quirks & XHCI_STREAM_QUIRK) &&
 				(ep_ring->stream_timeout_handler == true)) {
-<<<<<<< HEAD
-				/* We get here if stream timer timed out and stop
-=======
 				/* We get here if stream timer time-out and stop
->>>>>>> e0d688d4
 				 * command is issued. Send urb status as -EAGAIN
 				 * so that the same urb can be re-submitted.
 				 */
