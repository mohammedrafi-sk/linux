--- conflicted
+++ resolved
@@ -276,17 +276,15 @@
 	  This enables OST0 support available on PXA and SA-11x0
 	  platforms.
 
-<<<<<<< HEAD
 config H8300_TMR16
         bool
 
 config H8300_TPU
         bool
-=======
+
 config CLKSRC_IMX_GPT
 	bool "Clocksource using i.MX GPT" if COMPILE_TEST
 	depends on ARM && CLKDEV_LOOKUP
 	select CLKSRC_MMIO
->>>>>>> 2879e43f
 
 endmenu