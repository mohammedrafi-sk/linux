--- conflicted
+++ resolved
@@ -751,38 +751,6 @@
 	return count;
 }
 
-<<<<<<< HEAD
-static bool sg_is_valid_dxfer(sg_io_hdr_t *hp)
-{
-	switch (hp->dxfer_direction) {
-	case SG_DXFER_NONE:
-		if (hp->dxferp || hp->dxfer_len > 0)
-			return false;
-		return true;
-	case SG_DXFER_FROM_DEV:
-		/*
-		 * for SG_DXFER_FROM_DEV we always set dxfer_len to > 0. dxferp
-		 * can either be NULL or != NULL so there's no point in checking
-		 * it either. So just return true.
-		 */
-		return true;
-	case SG_DXFER_TO_DEV:
-	case SG_DXFER_TO_FROM_DEV:
-		if (!hp->dxferp || hp->dxfer_len == 0)
-			return false;
-		return true;
-	case SG_DXFER_UNKNOWN:
-		if ((!hp->dxferp && hp->dxfer_len) ||
-		    (hp->dxferp && hp->dxfer_len == 0))
-			return false;
-		return true;
-	default:
-		return false;
-	}
-}
-
-=======
->>>>>>> f5fd4a67
 static int
 sg_common_write(Sg_fd * sfp, Sg_request * srp,
 		unsigned char *cmnd, int timeout, int blocking)
