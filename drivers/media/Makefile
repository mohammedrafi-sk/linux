# SPDX-License-Identifier: GPL-2.0
#
# Makefile for the kernel multimedia device drivers.
#

<<<<<<< HEAD
media-objs	:= media-device.o media-devnode.o media-entity.o \
		   media-request.o

ifeq ($(CONFIG_MEDIA_CONTROLLER),y)
	ifeq ($(CONFIG_USB),y)
		media-objs += media-dev-allocator.o
	endif
endif

=======
>>>>>>> 4ff96fb5
#
# I2C drivers should come before other drivers, otherwise they'll fail
# when compiled as builtin drivers
#
obj-y += i2c/ tuners/
obj-$(CONFIG_DVB_CORE)  += dvb-frontends/

#
# Now, let's link-in the media controller core
#
ifeq ($(CONFIG_MEDIA_CONTROLLER),y)
  obj-$(CONFIG_MEDIA_SUPPORT) += mc/
endif

obj-$(CONFIG_VIDEO_DEV) += v4l2-core/
obj-$(CONFIG_DVB_CORE)  += dvb-core/

# There are both core and drivers at RC subtree - merge before drivers
obj-y += rc/

obj-$(CONFIG_CEC_CORE) += cec/

#
# Finally, merge the drivers that require the core
#

obj-y += common/ platform/ pci/ usb/ mmc/ firewire/ spi/
obj-$(CONFIG_VIDEO_DEV) += radio/
<|MERGE_RESOLUTION|>--- conflicted
+++ resolved
@@ -3,18 +3,6 @@
 # Makefile for the kernel multimedia device drivers.
 #
 
-<<<<<<< HEAD
-media-objs	:= media-device.o media-devnode.o media-entity.o \
-		   media-request.o
-
-ifeq ($(CONFIG_MEDIA_CONTROLLER),y)
-	ifeq ($(CONFIG_USB),y)
-		media-objs += media-dev-allocator.o
-	endif
-endif
-
-=======
->>>>>>> 4ff96fb5
 #
 # I2C drivers should come before other drivers, otherwise they'll fail
 # when compiled as builtin drivers
