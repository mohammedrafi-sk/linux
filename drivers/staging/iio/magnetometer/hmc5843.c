/*  Copyright (C) 2010 Texas Instruments
    Author: Shubhrajyoti Datta <shubhrajyoti@ti.com>
    Acknowledgement: Jonathan Cameron <jic23@cam.ac.uk> for valuable inputs.

    Support for HMC5883 and HMC5883L by Peter Meerwald <pmeerw@pmeerw.net>.

    This program is free software; you can redistribute it and/or modify
    it under the terms of the GNU General Public License as published by
    the Free Software Foundation; either version 2 of the License, or
    (at your option) any later version.

    This program is distributed in the hope that it will be useful,
    but WITHOUT ANY WARRANTY; without even the implied warranty of
    MERCHANTABILITY or FITNESS FOR A PARTICULAR PURPOSE.  See the
    GNU General Public License for more details.

    You should have received a copy of the GNU General Public License
    along with this program; if not, write to the Free Software
    Foundation, Inc., 675 Mass Ave, Cambridge, MA 02139, USA.
*/

#include <linux/module.h>
#include <linux/init.h>
#include <linux/i2c.h>
#include <linux/slab.h>
#include <linux/types.h>
#include <linux/iio/iio.h>
#include <linux/iio/sysfs.h>

#define HMC5843_CONFIG_REG_A			0x00
#define HMC5843_CONFIG_REG_B			0x01
#define HMC5843_MODE_REG			0x02
#define HMC5843_DATA_OUT_X_MSB_REG		0x03
#define HMC5843_DATA_OUT_X_LSB_REG		0x04
#define HMC5843_DATA_OUT_Y_MSB_REG		0x05
#define HMC5843_DATA_OUT_Y_LSB_REG		0x06
#define HMC5843_DATA_OUT_Z_MSB_REG		0x07
#define HMC5843_DATA_OUT_Z_LSB_REG		0x08
/* Beware: Y and Z are exchanged on HMC5883 */
#define HMC5883_DATA_OUT_Z_MSB_REG		0x05
#define HMC5883_DATA_OUT_Z_LSB_REG		0x06
#define HMC5883_DATA_OUT_Y_MSB_REG		0x07
#define HMC5883_DATA_OUT_Y_LSB_REG		0x08
#define HMC5843_STATUS_REG			0x09
#define HMC5843_ID_REG_A			0x0A
#define HMC5843_ID_REG_B			0x0B
#define HMC5843_ID_REG_C			0x0C

enum hmc5843_ids {
	HMC5843_ID,
	HMC5883_ID,
	HMC5883L_ID,
};

/*
 * Beware: identification of the HMC5883 is still "H43";
 * I2C address is also unchanged
 */
#define HMC5843_ID_REG_LENGTH			0x03
#define HMC5843_ID_STRING			"H43"
#define HMC5843_I2C_ADDRESS			0x1E

/*
 * Range gain settings in (+-)Ga
 * Beware: HMC5843 and HMC5883 have different recommended sensor field
 * ranges; default corresponds to +-1.0 Ga and +-1.3 Ga, respectively
 */
#define HMC5843_RANGE_GAIN_OFFSET		0x05
#define HMC5843_RANGE_GAIN_DEFAULT		0x01
#define HMC5843_RANGE_GAIN_MAX			0x07

/*
 * Device status
 */
#define HMC5843_DATA_READY			0x01
#define HMC5843_DATA_OUTPUT_LOCK		0x02
/* Does not exist on HMC5883, not used */
#define HMC5843_VOLTAGE_REGULATOR_ENABLED	0x04

/*
 * Mode register configuration
 */
#define HMC5843_MODE_CONVERSION_CONTINUOUS	0x00
#define HMC5843_MODE_CONVERSION_SINGLE		0x01
#define HMC5843_MODE_IDLE			0x02
#define HMC5843_MODE_SLEEP			0x03
#define HMC5843_MODE_MASK			0x03

/*
 * HMC5843: Minimum data output rate
 * HMC5883: Typical data output rate
 */
#define HMC5843_RATE_OFFSET			0x02
#define HMC5843_RATE_BITMASK			0x1C
#define HMC5843_RATE_NOT_USED			0x07

/*
 * Device measurement configuration
 */
#define HMC5843_MEAS_CONF_NORMAL		0x00
#define HMC5843_MEAS_CONF_POSITIVE_BIAS		0x01
#define HMC5843_MEAS_CONF_NEGATIVE_BIAS		0x02
#define HMC5843_MEAS_CONF_NOT_USED		0x03
#define HMC5843_MEAS_CONF_MASK			0x03

/*
 * Scaling factors: 10000000/Gain
 */
static const int hmc5843_regval_to_nanoscale[] = {
	6173, 7692, 10309, 12821, 18868, 21739, 25641, 35714
};

static const int hmc5883_regval_to_nanoscale[] = {
	7812, 9766, 13021, 16287, 24096, 27701, 32573, 45662
};

static const int hmc5883l_regval_to_nanoscale[] = {
	7299, 9174, 12195, 15152, 22727, 25641, 30303, 43478
};

/*
 * From the HMC5843 datasheet:
 * Value	| Sensor input field range (Ga)	| Gain (counts/milli-Gauss)
 * 0		| (+-)0.7			| 1620
 * 1		| (+-)1.0			| 1300
 * 2		| (+-)1.5			| 970
 * 3		| (+-)2.0			| 780
 * 4		| (+-)3.2			| 530
 * 5		| (+-)3.8			| 460
 * 6		| (+-)4.5			| 390
 * 7		| (+-)6.5			| 280
 *
 * From the HMC5883 datasheet:
 * Value	| Recommended sensor field range (Ga)	| Gain (counts/Gauss)
 * 0		| (+-)0.9				| 1280
 * 1		| (+-)1.2				| 1024
 * 2		| (+-)1.9				| 768
 * 3		| (+-)2.5				| 614
 * 4		| (+-)4.0				| 415
 * 5		| (+-)4.6				| 361
 * 6		| (+-)5.5				| 307
 * 7		| (+-)7.9				| 219
 *
 * From the HMC5883L datasheet:
 * Value	| Recommended sensor field range (Ga)	| Gain (LSB/Gauss)
 * 0		| (+-)0.88				| 1370
 * 1		| (+-)1.3				| 1090
 * 2		| (+-)1.9				| 820
 * 3		| (+-)2.5				| 660
 * 4		| (+-)4.0				| 440
 * 5		| (+-)4.7				| 390
 * 6		| (+-)5.6				| 330
 * 7		| (+-)8.1				| 230
 */
static const int hmc5843_regval_to_input_field_mga[] = {
	700, 1000, 1500, 2000, 3200, 3800, 4500, 6500
};

static const int hmc5883_regval_to_input_field_mga[] = {
	900, 1200, 1900, 2500, 4000, 4600, 5500, 7900
};

static const int hmc5883l_regval_to_input_field_mga[] = {
	880, 1300, 1900, 2500, 4000, 4700, 5600, 8100
};

/*
 * From the datasheet:
 * Value	| HMC5843		| HMC5883/HMC5883L
 *		| Data output rate (Hz)	| Data output rate (Hz)
 * 0		| 0.5			| 0.75
 * 1		| 1			| 1.5
 * 2		| 2			| 3
 * 3		| 5			| 7.5
 * 4		| 10 (default)		| 15
 * 5		| 20			| 30
 * 6		| 50			| 75
 * 7		| Not used		| Not used
 */
static const char * const hmc5843_regval_to_sample_freq[] = {
	"0.5", "1", "2", "5", "10", "20", "50",
};

static const char * const hmc5883_regval_to_sample_freq[] = {
	"0.75", "1.5", "3", "7.5", "15", "30", "75",
};

/* Addresses to scan: 0x1E */
static const unsigned short normal_i2c[] = { HMC5843_I2C_ADDRESS,
					     I2C_CLIENT_END };

/* Describe chip variants */
struct hmc5843_chip_info {
	const struct iio_chan_spec *channels;
	int num_channels;
	const char * const *regval_to_sample_freq;
	const int *regval_to_input_field_mga;
	const int *regval_to_nanoscale;
};

/* Each client has this additional data */
struct hmc5843_data {
	struct mutex lock;
	u8 rate;
	u8 meas_conf;
	u8 operating_mode;
	u8 range;
	const struct hmc5843_chip_info *variant;
};

/* The lower two bits contain the current conversion mode */
static s32 hmc5843_configure(struct i2c_client *client,
				       u8 operating_mode)
{
	return i2c_smbus_write_byte_data(client,
					HMC5843_MODE_REG,
					operating_mode & HMC5843_MODE_MASK);
}

/* Return the measurement value from the specified channel */
static int hmc5843_read_measurement(struct iio_dev *indio_dev,
				    int address,
				    int *val)
{
	struct i2c_client *client = to_i2c_client(indio_dev->dev.parent);
	struct hmc5843_data *data = iio_priv(indio_dev);
	s32 result;

	mutex_lock(&data->lock);
	result = i2c_smbus_read_byte_data(client, HMC5843_STATUS_REG);
	while (!(result & HMC5843_DATA_READY))
		result = i2c_smbus_read_byte_data(client, HMC5843_STATUS_REG);

	result = i2c_smbus_read_word_data(client, address);
	mutex_unlock(&data->lock);
	if (result < 0)
		return -EINVAL;

	*val = (s16)swab16((u16)result);
	return IIO_VAL_INT;
}

/*
 * From the datasheet:
 * 0 - Continuous-Conversion Mode: In continuous-conversion mode, the
 *     device continuously performs conversions and places the result in
 *     the data register.
 *
 * 1 - Single-Conversion Mode : Device performs a single measurement,
 *     sets RDY high and returns to sleep mode.
 *
 * 2 - Idle Mode : Device is placed in idle mode.
 *
 * 3 - Sleep Mode : Device is placed in sleep mode.
 *
 */
static ssize_t hmc5843_show_operating_mode(struct device *dev,
					struct device_attribute *attr,
					char *buf)
{
	struct iio_dev *indio_dev = dev_to_iio_dev(dev);
	struct hmc5843_data *data = iio_priv(indio_dev);
	return sprintf(buf, "%d\n", data->operating_mode);
}

static ssize_t hmc5843_set_operating_mode(struct device *dev,
				struct device_attribute *attr,
				const char *buf,
				size_t count)
{
	struct iio_dev *indio_dev = dev_to_iio_dev(dev);
	struct i2c_client *client = to_i2c_client(indio_dev->dev.parent);
	struct hmc5843_data *data = iio_priv(indio_dev);
	struct iio_dev_attr *this_attr = to_iio_dev_attr(attr);
	unsigned long operating_mode = 0;
	s32 status;
	int error;

	mutex_lock(&data->lock);
	error = kstrtoul(buf, 10, &operating_mode);
	if (error) {
		count = error;
		goto exit;
	}
	dev_dbg(dev, "set conversion mode to %lu\n", operating_mode);
	if (operating_mode > HMC5843_MODE_SLEEP) {
		count = -EINVAL;
		goto exit;
	}

	status = i2c_smbus_write_byte_data(client, this_attr->address,
					operating_mode);
	if (status) {
		count = -EINVAL;
		goto exit;
	}
	data->operating_mode = operating_mode;

exit:
	mutex_unlock(&data->lock);
	return count;
}

static IIO_DEVICE_ATTR(operating_mode,
			S_IWUSR | S_IRUGO,
			hmc5843_show_operating_mode,
			hmc5843_set_operating_mode,
			HMC5843_MODE_REG);

/*
 * API for setting the measurement configuration to
 * Normal, Positive bias and Negative bias
 *
 * From the datasheet:
 * 0 - Normal measurement configuration (default): In normal measurement
 *     configuration the device follows normal measurement flow. Pins BP
 *     and BN are left floating and high impedance.
 *
 * 1 - Positive bias configuration: In positive bias configuration, a
 *     positive current is forced across the resistive load on pins BP
 *     and BN.
 *
 * 2 - Negative bias configuration. In negative bias configuration, a
 *     negative current is forced across the resistive load on pins BP
 *     and BN.
 *
 */
static s32 hmc5843_set_meas_conf(struct i2c_client *client,
				      u8 meas_conf)
{
	struct iio_dev *indio_dev = i2c_get_clientdata(client);
	struct hmc5843_data *data = iio_priv(indio_dev);
	u8 reg_val;
	reg_val = (meas_conf & HMC5843_MEAS_CONF_MASK) |
		(data->rate << HMC5843_RATE_OFFSET);
	return i2c_smbus_write_byte_data(client, HMC5843_CONFIG_REG_A, reg_val);
}

static ssize_t hmc5843_show_measurement_configuration(struct device *dev,
						struct device_attribute *attr,
						char *buf)
{
	struct iio_dev *indio_dev = dev_to_iio_dev(dev);
	struct hmc5843_data *data = iio_priv(indio_dev);
	return sprintf(buf, "%d\n", data->meas_conf);
}

static ssize_t hmc5843_set_measurement_configuration(struct device *dev,
						struct device_attribute *attr,
						const char *buf,
						size_t count)
{
	struct iio_dev *indio_dev = dev_to_iio_dev(dev);
	struct i2c_client *client = to_i2c_client(indio_dev->dev.parent);
	struct hmc5843_data *data = iio_priv(indio_dev);
	unsigned long meas_conf = 0;
	int error;

	error = kstrtoul(buf, 10, &meas_conf);
	if (error)
		return error;
	if (meas_conf >= HMC5843_MEAS_CONF_NOT_USED)
		return -EINVAL;

	mutex_lock(&data->lock);
	dev_dbg(dev, "set measurement configuration to %lu\n", meas_conf);
	if (hmc5843_set_meas_conf(client, meas_conf)) {
		count = -EINVAL;
		goto exit;
	}
	data->meas_conf = meas_conf;

exit:
	mutex_unlock(&data->lock);
	return count;
}

static IIO_DEVICE_ATTR(meas_conf,
			S_IWUSR | S_IRUGO,
			hmc5843_show_measurement_configuration,
			hmc5843_set_measurement_configuration,
			0);

static ssize_t hmc5843_show_sampling_frequencies_available(struct device *dev,
						struct device_attribute *attr,
						char *buf)
{
	struct iio_dev *indio_dev = dev_to_iio_dev(dev);
	struct hmc5843_data *data = iio_priv(indio_dev);
	ssize_t total_n = 0;
	int i;

	for (i = 0; i < HMC5843_RATE_NOT_USED; i++) {
		ssize_t n = sprintf(buf, "%s ", data->variant->regval_to_sample_freq[i]);
		buf += n;
		total_n += n;
	}
	/* replace trailing space by newline */
	buf[-1] = '\n';

	return total_n;
}

static IIO_DEV_ATTR_SAMP_FREQ_AVAIL(hmc5843_show_sampling_frequencies_available);

static s32 hmc5843_set_rate(struct i2c_client *client,
				u8 rate)
{
	struct iio_dev *indio_dev = i2c_get_clientdata(client);
	struct hmc5843_data *data = iio_priv(indio_dev);
	u8 reg_val;

	if (rate >= HMC5843_RATE_NOT_USED) {
		dev_err(&client->dev,
			"data output rate is not supported\n");
		return -EINVAL;
	}

	reg_val = data->meas_conf | (rate << HMC5843_RATE_OFFSET);
	return i2c_smbus_write_byte_data(client, HMC5843_CONFIG_REG_A, reg_val);
}

static int hmc5843_check_sampling_frequency(struct hmc5843_data *data,
						const char *buf)
{
	const char * const *samp_freq = data->variant->regval_to_sample_freq;
	int i;

	for (i = 0; i < HMC5843_RATE_NOT_USED; i++) {
		if (sysfs_streq(buf, samp_freq[i]))
			return i;
	}

	return -EINVAL;
}

static ssize_t hmc5843_set_sampling_frequency(struct device *dev,
					struct device_attribute *attr,
					const char *buf, size_t count)
{

	struct iio_dev *indio_dev = dev_to_iio_dev(dev);
	struct i2c_client *client = to_i2c_client(indio_dev->dev.parent);
	struct hmc5843_data *data = iio_priv(indio_dev);
	int rate;

	rate = hmc5843_check_sampling_frequency(data, buf);
	if (rate < 0) {
		dev_err(&client->dev,
			"sampling frequency is not supported\n");
		return rate;
	}

	mutex_lock(&data->lock);
	dev_dbg(dev, "set rate to %d\n", rate);
	if (hmc5843_set_rate(client, rate)) {
		count = -EINVAL;
		goto exit;
	}
	data->rate = rate;

exit:
	mutex_unlock(&data->lock);
	return count;
}

static ssize_t hmc5843_show_sampling_frequency(struct device *dev,
			struct device_attribute *attr, char *buf)
{
	struct iio_dev *indio_dev = dev_to_iio_dev(dev);
	struct i2c_client *client = to_i2c_client(indio_dev->dev.parent);
	struct iio_dev_attr *this_attr = to_iio_dev_attr(attr);
	struct hmc5843_data *data = iio_priv(indio_dev);
	s32 rate;

	rate = i2c_smbus_read_byte_data(client, this_attr->address);
	if (rate < 0)
		return rate;
	rate = (rate & HMC5843_RATE_BITMASK) >> HMC5843_RATE_OFFSET;
	return sprintf(buf, "%s\n", data->variant->regval_to_sample_freq[rate]);
}

static IIO_DEVICE_ATTR(sampling_frequency,
			S_IWUSR | S_IRUGO,
			hmc5843_show_sampling_frequency,
			hmc5843_set_sampling_frequency,
			HMC5843_CONFIG_REG_A);

static ssize_t hmc5843_show_range_gain(struct device *dev,
				struct device_attribute *attr,
				char *buf)
{
	u8 range;
	struct iio_dev *indio_dev = dev_to_iio_dev(dev);
	struct hmc5843_data *data = iio_priv(indio_dev);

	range = data->range;
	return sprintf(buf, "%d\n", data->variant->regval_to_input_field_mga[range]);
}

static ssize_t hmc5843_set_range_gain(struct device *dev,
			struct device_attribute *attr,
			const char *buf,
			size_t count)
{
	struct iio_dev *indio_dev = dev_to_iio_dev(dev);
	struct i2c_client *client = to_i2c_client(indio_dev->dev.parent);
	struct iio_dev_attr *this_attr = to_iio_dev_attr(attr);
	struct hmc5843_data *data = iio_priv(indio_dev);
	unsigned long range = 0;
	int error;

	mutex_lock(&data->lock);
	error = kstrtoul(buf, 10, &range);
	if (error) {
		count = error;
		goto exit;
	}
	dev_dbg(dev, "set range to %lu\n", range);

	if (range > HMC5843_RANGE_GAIN_MAX) {
		count = -EINVAL;
		goto exit;
	}

	data->range = range;
	range = range << HMC5843_RANGE_GAIN_OFFSET;
	if (i2c_smbus_write_byte_data(client, this_attr->address, range))
		count = -EINVAL;

exit:
	mutex_unlock(&data->lock);
	return count;
}

static IIO_DEVICE_ATTR(in_magn_range,
			S_IWUSR | S_IRUGO,
			hmc5843_show_range_gain,
			hmc5843_set_range_gain,
			HMC5843_CONFIG_REG_B);

static int hmc5843_read_raw(struct iio_dev *indio_dev,
			    struct iio_chan_spec const *chan,
			    int *val, int *val2,
			    long mask)
{
	struct hmc5843_data *data = iio_priv(indio_dev);

	switch (mask) {
	case IIO_CHAN_INFO_RAW:
		return hmc5843_read_measurement(indio_dev,
						chan->address,
						val);
	case IIO_CHAN_INFO_SCALE:
		*val = 0;
		*val2 = data->variant->regval_to_nanoscale[data->range];
		return IIO_VAL_INT_PLUS_NANO;
	};
	return -EINVAL;
}

#define HMC5843_CHANNEL(axis, add)					\
	{								\
		.type = IIO_MAGN,					\
		.modified = 1,						\
		.channel2 = IIO_MOD_##axis,				\
		.info_mask = IIO_CHAN_INFO_RAW_SEPARATE_BIT |		\
			     IIO_CHAN_INFO_SCALE_SHARED_BIT,		\
		.address = add						\
	}

static const struct iio_chan_spec hmc5843_channels[] = {
	HMC5843_CHANNEL(X, HMC5843_DATA_OUT_X_MSB_REG),
	HMC5843_CHANNEL(Y, HMC5843_DATA_OUT_Y_MSB_REG),
	HMC5843_CHANNEL(Z, HMC5843_DATA_OUT_Z_MSB_REG),
};

static const struct iio_chan_spec hmc5883_channels[] = {
	HMC5843_CHANNEL(X, HMC5843_DATA_OUT_X_MSB_REG),
	HMC5843_CHANNEL(Y, HMC5883_DATA_OUT_Y_MSB_REG),
	HMC5843_CHANNEL(Z, HMC5883_DATA_OUT_Z_MSB_REG),
};

static struct attribute *hmc5843_attributes[] = {
	&iio_dev_attr_meas_conf.dev_attr.attr,
	&iio_dev_attr_operating_mode.dev_attr.attr,
	&iio_dev_attr_sampling_frequency.dev_attr.attr,
	&iio_dev_attr_in_magn_range.dev_attr.attr,
	&iio_dev_attr_sampling_frequency_available.dev_attr.attr,
	NULL
};

static const struct attribute_group hmc5843_group = {
	.attrs = hmc5843_attributes,
};

static const struct hmc5843_chip_info hmc5843_chip_info_tbl[] = {
	[HMC5843_ID] = {
		.channels = hmc5843_channels,
		.num_channels = ARRAY_SIZE(hmc5843_channels),
		.regval_to_sample_freq = hmc5843_regval_to_sample_freq,
		.regval_to_input_field_mga =
			hmc5843_regval_to_input_field_mga,
		.regval_to_nanoscale = hmc5843_regval_to_nanoscale,
	},
	[HMC5883_ID] = {
		.channels = hmc5883_channels,
		.num_channels = ARRAY_SIZE(hmc5883_channels),
		.regval_to_sample_freq = hmc5883_regval_to_sample_freq,
		.regval_to_input_field_mga =
			hmc5883_regval_to_input_field_mga,
		.regval_to_nanoscale = hmc5883_regval_to_nanoscale,
	},
	[HMC5883L_ID] = {
		.channels = hmc5883_channels,
		.num_channels = ARRAY_SIZE(hmc5883_channels),
		.regval_to_sample_freq = hmc5883_regval_to_sample_freq,
		.regval_to_input_field_mga =
			hmc5883l_regval_to_input_field_mga,
		.regval_to_nanoscale = hmc5883l_regval_to_nanoscale,
	},
};

static int hmc5843_detect(struct i2c_client *client,
			  struct i2c_board_info *info)
{
	unsigned char id_str[HMC5843_ID_REG_LENGTH];

	if (client->addr != HMC5843_I2C_ADDRESS)
		return -ENODEV;

	if (i2c_smbus_read_i2c_block_data(client, HMC5843_ID_REG_A,
				HMC5843_ID_REG_LENGTH, id_str)
			!= HMC5843_ID_REG_LENGTH)
		return -ENODEV;

	if (0 != strncmp(id_str, HMC5843_ID_STRING, HMC5843_ID_REG_LENGTH))
		return -ENODEV;

	return 0;
}

/* Called when we have found a new HMC58X3 */
static void hmc5843_init_client(struct i2c_client *client,
				const struct i2c_device_id *id)
{
	struct iio_dev *indio_dev = i2c_get_clientdata(client);
	struct hmc5843_data *data = iio_priv(indio_dev);

	data->variant = &hmc5843_chip_info_tbl[id->driver_data];
	indio_dev->channels = data->variant->channels;
	indio_dev->num_channels = data->variant->num_channels;
	hmc5843_set_meas_conf(client, data->meas_conf);
	hmc5843_set_rate(client, data->rate);
	hmc5843_configure(client, data->operating_mode);
	i2c_smbus_write_byte_data(client, HMC5843_CONFIG_REG_B, data->range);
	mutex_init(&data->lock);

	pr_info("%s initialized\n", id->name);
}

static const struct iio_info hmc5843_info = {
	.attrs = &hmc5843_group,
	.read_raw = &hmc5843_read_raw,
	.driver_module = THIS_MODULE,
};

static int hmc5843_probe(struct i2c_client *client,
			 const struct i2c_device_id *id)
{
	struct hmc5843_data *data;
	struct iio_dev *indio_dev;
	int err = 0;

	indio_dev = iio_device_alloc(sizeof(*data));
	if (indio_dev == NULL) {
		err = -ENOMEM;
		goto exit;
	}

	/* default settings at probe */
	data = iio_priv(indio_dev);
	data->meas_conf = HMC5843_MEAS_CONF_NORMAL;
	data->range = HMC5843_RANGE_GAIN_DEFAULT;
	data->operating_mode = HMC5843_MODE_CONVERSION_CONTINUOUS;

	i2c_set_clientdata(client, indio_dev);
	hmc5843_init_client(client, id);

	indio_dev->info = &hmc5843_info;
	indio_dev->name = id->name;
	indio_dev->dev.parent = &client->dev;
	indio_dev->modes = INDIO_DIRECT_MODE;

	err = iio_device_register(indio_dev);
	if (err)
		goto exit_free2;

	return 0;

exit_free2:
	iio_device_free(indio_dev);
exit:
	return err;
}

static int hmc5843_remove(struct i2c_client *client)
{
	struct iio_dev *indio_dev = i2c_get_clientdata(client);

	iio_device_unregister(indio_dev);
	 /*  sleep mode to save power */
	hmc5843_configure(client, HMC5843_MODE_SLEEP);
	iio_device_free(indio_dev);

	return 0;
}

#ifdef CONFIG_PM_SLEEP
static int hmc5843_suspend(struct device *dev)
{
<<<<<<< HEAD
	hmc5843_configure(to_i2c_client(dev), MODE_SLEEP);
=======
	hmc5843_configure(to_i2c_client(dev), HMC5843_MODE_SLEEP);
>>>>>>> abfadbff
	return 0;
}

static int hmc5843_resume(struct device *dev)
{
<<<<<<< HEAD
	struct hmc5843_data *data = i2c_get_clientdata(to_i2c_client(dev));
	hmc5843_configure(to_i2c_client(dev), data->operating_mode);
=======
	struct i2c_client *client = to_i2c_client(dev);
	struct iio_dev *indio_dev = i2c_get_clientdata(client);
	struct hmc5843_data *data = iio_priv(indio_dev);

	hmc5843_configure(client, data->operating_mode);

>>>>>>> abfadbff
	return 0;
}

static SIMPLE_DEV_PM_OPS(hmc5843_pm_ops, hmc5843_suspend, hmc5843_resume);
#define HMC5843_PM_OPS (&hmc5843_pm_ops)
#else
#define HMC5843_PM_OPS NULL
#endif

static const struct i2c_device_id hmc5843_id[] = {
	{ "hmc5843", HMC5843_ID },
	{ "hmc5883", HMC5883_ID },
	{ "hmc5883l", HMC5883L_ID },
	{ }
};
MODULE_DEVICE_TABLE(i2c, hmc5843_id);

static struct i2c_driver hmc5843_driver = {
	.driver = {
		.name	= "hmc5843",
		.pm	= HMC5843_PM_OPS,
	},
	.id_table	= hmc5843_id,
	.probe		= hmc5843_probe,
	.remove		= hmc5843_remove,
	.detect		= hmc5843_detect,
	.address_list	= normal_i2c,
};
module_i2c_driver(hmc5843_driver);

MODULE_AUTHOR("Shubhrajyoti Datta <shubhrajyoti@ti.com");
MODULE_DESCRIPTION("HMC5843/5883/5883L driver");
MODULE_LICENSE("GPL");<|MERGE_RESOLUTION|>--- conflicted
+++ resolved
@@ -719,27 +719,18 @@
 #ifdef CONFIG_PM_SLEEP
 static int hmc5843_suspend(struct device *dev)
 {
-<<<<<<< HEAD
-	hmc5843_configure(to_i2c_client(dev), MODE_SLEEP);
-=======
 	hmc5843_configure(to_i2c_client(dev), HMC5843_MODE_SLEEP);
->>>>>>> abfadbff
 	return 0;
 }
 
 static int hmc5843_resume(struct device *dev)
 {
-<<<<<<< HEAD
-	struct hmc5843_data *data = i2c_get_clientdata(to_i2c_client(dev));
-	hmc5843_configure(to_i2c_client(dev), data->operating_mode);
-=======
 	struct i2c_client *client = to_i2c_client(dev);
 	struct iio_dev *indio_dev = i2c_get_clientdata(client);
 	struct hmc5843_data *data = iio_priv(indio_dev);
 
 	hmc5843_configure(client, data->operating_mode);
 
->>>>>>> abfadbff
 	return 0;
 }
 
