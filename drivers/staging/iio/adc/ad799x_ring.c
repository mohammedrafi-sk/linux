/*
 * Copyright (C) 2010 Michael Hennerich, Analog Devices Inc.
 * Copyright (C) 2008-2010 Jonathan Cameron
 *
 * This program is free software; you can redistribute it and/or modify
 * it under the terms of the GNU General Public License version 2 as
 * published by the Free Software Foundation.
 *
 * ad799x_ring.c
 */

#include <linux/interrupt.h>
#include <linux/device.h>
#include <linux/slab.h>
#include <linux/kernel.h>
#include <linux/sysfs.h>
#include <linux/list.h>
#include <linux/i2c.h>
#include <linux/bitops.h>

#include "../iio.h"
#include "../ring_generic.h"
#include "../ring_sw.h"
#include "../trigger.h"
#include "../sysfs.h"

#include "ad799x.h"

int ad799x_single_channel_from_ring(struct ad799x_state *st, long mask)
{
	struct iio_ring_buffer *ring = iio_priv_to_dev(st)->ring;
	int count = 0, ret;
	u16 *ring_data;

	if (!(ring->scan_mask & mask)) {
		ret = -EBUSY;
		goto error_ret;
	}

	ring_data = kmalloc(ring->access->get_bytes_per_datum(ring),
			    GFP_KERNEL);
	if (ring_data == NULL) {
		ret = -ENOMEM;
		goto error_ret;
	}
	ret = ring->access->read_last(ring, (u8 *) ring_data);
	if (ret)
		goto error_free_ring_data;
	/* Need a count of channels prior to this one */
	mask >>= 1;
	while (mask) {
		if (mask & ring->scan_mask)
			count++;
		mask >>= 1;
	}

	ret = be16_to_cpu(ring_data[count]);

error_free_ring_data:
	kfree(ring_data);
error_ret:
	return ret;
}

/**
 * ad799x_ring_preenable() setup the parameters of the ring before enabling
 *
 * The complex nature of the setting of the nuber of bytes per datum is due
 * to this driver currently ensuring that the timestamp is stored at an 8
 * byte boundary.
 **/
static int ad799x_ring_preenable(struct iio_dev *indio_dev)
{
	struct iio_ring_buffer *ring = indio_dev->ring;
<<<<<<< HEAD
	struct ad799x_state *st = indio_dev->dev_data;
=======
	struct ad799x_state *st = iio_dev_get_devdata(indio_dev);
>>>>>>> d762f438

	/*
	 * Need to figure out the current mode based upon the requested
	 * scan mask in iio_dev
	 */

	if (st->id == ad7997 || st->id == ad7998)
		ad7997_8_set_scan_mode(st, ring->scan_mask);

	st->d_size = ring->scan_count * 2;

	if (ring->scan_timestamp) {
		st->d_size += sizeof(s64);

		if (st->d_size % sizeof(s64))
			st->d_size += sizeof(s64) - (st->d_size % sizeof(s64));
	}

<<<<<<< HEAD
	if (indio_dev->ring->access.set_bytes_per_datum)
		indio_dev->ring->access.set_bytes_per_datum(indio_dev->ring,
=======
	if (indio_dev->ring->access->set_bytes_per_datum)
		indio_dev->ring->access->set_bytes_per_datum(indio_dev->ring,
>>>>>>> d762f438
							    st->d_size);

	return 0;
}

/**
<<<<<<< HEAD
 * ad799x_poll_func_th() th of trigger launched polling to ring buffer
 *
 * As sampling only occurs on i2c comms occurring, leave timestamping until
 * then.  Some triggers will generate their own time stamp.  Currently
 * there is no way of notifying them when no one cares.
 **/
static void ad799x_poll_func_th(struct iio_dev *indio_dev, s64 time)
{
	struct ad799x_state *st = indio_dev->dev_data;

	schedule_work(&st->poll_work);

	return;
}
/**
 * ad799x_poll_bh_to_ring() bh of trigger launched polling to ring buffer
 * @work_s:	the work struct through which this was scheduled
=======
 * ad799x_trigger_handler() bh of trigger launched polling to ring buffer
>>>>>>> d762f438
 *
 * Currently there is no option in this driver to disable the saving of
 * timestamps within the ring.
 **/

static irqreturn_t ad799x_trigger_handler(int irq, void *p)
{
	struct iio_poll_func *pf = p;
	struct iio_dev *indio_dev = pf->private_data;
	struct ad799x_state *st = iio_dev_get_devdata(indio_dev);
	struct iio_ring_buffer *ring = indio_dev->ring;
	s64 time_ns;
	__u8 *rxbuf;
	int b_sent;
	u8 cmd;

<<<<<<< HEAD
	/* Ensure only one copy of this function running at a time */
	if (atomic_inc_return(&st->protect_ring) > 1)
		return;

=======
>>>>>>> d762f438
	rxbuf = kmalloc(st->d_size, GFP_KERNEL);
	if (rxbuf == NULL)
		goto out;

	switch (st->id) {
	case ad7991:
	case ad7995:
	case ad7999:
		cmd = st->config | (ring->scan_mask << AD799X_CHANNEL_SHIFT);
		break;
	case ad7992:
	case ad7993:
	case ad7994:
		cmd = (ring->scan_mask << AD799X_CHANNEL_SHIFT) |
			AD7998_CONV_RES_REG;
		break;
	case ad7997:
	case ad7998:
		cmd = AD7997_8_READ_SEQUENCE | AD7998_CONV_RES_REG;
		break;
	default:
		cmd = 0;
	}

	b_sent = i2c_smbus_read_i2c_block_data(st->client,
			cmd, ring->scan_count * 2, rxbuf);
	if (b_sent < 0)
		goto done;

	time_ns = iio_get_time_ns();

	if (ring->scan_timestamp)
		memcpy(rxbuf + st->d_size - sizeof(s64),
			&time_ns, sizeof(time_ns));

	ring->access->store_to(indio_dev->ring, rxbuf, time_ns);
done:
	kfree(rxbuf);
	if (b_sent < 0)
		return b_sent;
out:
	iio_trigger_notify_done(indio_dev->trig);

	return IRQ_HANDLED;
}

static const struct iio_ring_setup_ops ad799x_buf_setup_ops = {
	.preenable = &ad799x_ring_preenable,
	.postenable = &iio_triggered_ring_postenable,
	.predisable = &iio_triggered_ring_predisable,
};

int ad799x_register_ring_funcs_and_init(struct iio_dev *indio_dev)
{
	int ret = 0;

	indio_dev->ring = iio_sw_rb_allocate(indio_dev);
	if (!indio_dev->ring) {
		ret = -ENOMEM;
		goto error_ret;
	}
	/* Effectively select the ring buffer implementation */
	indio_dev->ring->access = &ring_sw_access_funcs;
	indio_dev->pollfunc = iio_alloc_pollfunc(NULL,
						 &ad799x_trigger_handler,
						 IRQF_ONESHOT,
						 indio_dev,
						 "%s_consumer%d",
						 indio_dev->name,
						 indio_dev->id);
	if (indio_dev->pollfunc == NULL) {
		ret = -ENOMEM;
		goto error_deallocate_sw_rb;
	}

	/* Ring buffer functions - here trigger setup related */
<<<<<<< HEAD

	indio_dev->ring->preenable = &ad799x_ring_preenable;
	indio_dev->ring->postenable = &iio_triggered_ring_postenable;
	indio_dev->ring->predisable = &iio_triggered_ring_predisable;
	indio_dev->ring->scan_timestamp = true;

	INIT_WORK(&st->poll_work, &ad799x_poll_bh_to_ring);

	indio_dev->ring->scan_el_attrs = st->chip_info->scan_attrs;
=======
	indio_dev->ring->setup_ops = &ad799x_buf_setup_ops;
	indio_dev->ring->scan_timestamp = true;
>>>>>>> d762f438

	/* Flag that polled ring buffering is possible */
	indio_dev->modes |= INDIO_RING_TRIGGERED;
	return 0;

error_deallocate_sw_rb:
	iio_sw_rb_free(indio_dev->ring);
error_ret:
	return ret;
}

void ad799x_ring_cleanup(struct iio_dev *indio_dev)
{
	/* ensure that the trigger has been detached */
	if (indio_dev->trig) {
		iio_put_trigger(indio_dev->trig);
		iio_trigger_dettach_poll_func(indio_dev->trig,
					      indio_dev->pollfunc);
	}
	iio_dealloc_pollfunc(indio_dev->pollfunc);
	iio_sw_rb_free(indio_dev->ring);
}<|MERGE_RESOLUTION|>--- conflicted
+++ resolved
@@ -72,11 +72,7 @@
 static int ad799x_ring_preenable(struct iio_dev *indio_dev)
 {
 	struct iio_ring_buffer *ring = indio_dev->ring;
-<<<<<<< HEAD
-	struct ad799x_state *st = indio_dev->dev_data;
-=======
 	struct ad799x_state *st = iio_dev_get_devdata(indio_dev);
->>>>>>> d762f438
 
 	/*
 	 * Need to figure out the current mode based upon the requested
@@ -95,40 +91,15 @@
 			st->d_size += sizeof(s64) - (st->d_size % sizeof(s64));
 	}
 
-<<<<<<< HEAD
-	if (indio_dev->ring->access.set_bytes_per_datum)
-		indio_dev->ring->access.set_bytes_per_datum(indio_dev->ring,
-=======
 	if (indio_dev->ring->access->set_bytes_per_datum)
 		indio_dev->ring->access->set_bytes_per_datum(indio_dev->ring,
->>>>>>> d762f438
 							    st->d_size);
 
 	return 0;
 }
 
 /**
-<<<<<<< HEAD
- * ad799x_poll_func_th() th of trigger launched polling to ring buffer
- *
- * As sampling only occurs on i2c comms occurring, leave timestamping until
- * then.  Some triggers will generate their own time stamp.  Currently
- * there is no way of notifying them when no one cares.
- **/
-static void ad799x_poll_func_th(struct iio_dev *indio_dev, s64 time)
-{
-	struct ad799x_state *st = indio_dev->dev_data;
-
-	schedule_work(&st->poll_work);
-
-	return;
-}
-/**
- * ad799x_poll_bh_to_ring() bh of trigger launched polling to ring buffer
- * @work_s:	the work struct through which this was scheduled
-=======
  * ad799x_trigger_handler() bh of trigger launched polling to ring buffer
->>>>>>> d762f438
  *
  * Currently there is no option in this driver to disable the saving of
  * timestamps within the ring.
@@ -145,13 +116,6 @@
 	int b_sent;
 	u8 cmd;
 
-<<<<<<< HEAD
-	/* Ensure only one copy of this function running at a time */
-	if (atomic_inc_return(&st->protect_ring) > 1)
-		return;
-
-=======
->>>>>>> d762f438
 	rxbuf = kmalloc(st->d_size, GFP_KERNEL);
 	if (rxbuf == NULL)
 		goto out;
@@ -228,20 +192,8 @@
 	}
 
 	/* Ring buffer functions - here trigger setup related */
-<<<<<<< HEAD
-
-	indio_dev->ring->preenable = &ad799x_ring_preenable;
-	indio_dev->ring->postenable = &iio_triggered_ring_postenable;
-	indio_dev->ring->predisable = &iio_triggered_ring_predisable;
-	indio_dev->ring->scan_timestamp = true;
-
-	INIT_WORK(&st->poll_work, &ad799x_poll_bh_to_ring);
-
-	indio_dev->ring->scan_el_attrs = st->chip_info->scan_attrs;
-=======
 	indio_dev->ring->setup_ops = &ad799x_buf_setup_ops;
 	indio_dev->ring->scan_timestamp = true;
->>>>>>> d762f438
 
 	/* Flag that polled ring buffering is possible */
 	indio_dev->modes |= INDIO_RING_TRIGGERED;
