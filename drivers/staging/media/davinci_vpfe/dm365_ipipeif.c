/*
 * Copyright (C) 2012 Texas Instruments Inc
 *
 * This program is free software; you can redistribute it and/or
 * modify it under the terms of the GNU General Public License as
 * published by the Free Software Foundation version 2.
 *
 * This program is distributed in the hope that it will be useful,
 * but WITHOUT ANY WARRANTY; without even the implied warranty of
 * MERCHANTABILITY or FITNESS FOR A PARTICULAR PURPOSE.  See the
 * GNU General Public License for more details.
 *
 * You should have received a copy of the GNU General Public License
 * along with this program; if not, write to the Free Software
 * Foundation, Inc., 59 Temple Place, Suite 330, Boston, MA  02111-1307 USA
 *
 * Contributors:
 *      Manjunath Hadli <manjunath.hadli@ti.com>
 *      Prabhakar Lad <prabhakar.lad@ti.com>
 */

#include "dm365_ipipeif.h"
#include "vpfe_mc_capture.h"

static const unsigned int ipipeif_input_fmts[] = {
	MEDIA_BUS_FMT_UYVY8_2X8,
	MEDIA_BUS_FMT_SGRBG12_1X12,
	MEDIA_BUS_FMT_Y8_1X8,
	MEDIA_BUS_FMT_UV8_1X8,
	MEDIA_BUS_FMT_YDYUYDYV8_1X16,
	MEDIA_BUS_FMT_SBGGR8_1X8,
};

static const unsigned int ipipeif_output_fmts[] = {
	MEDIA_BUS_FMT_UYVY8_2X8,
	MEDIA_BUS_FMT_SGRBG12_1X12,
	MEDIA_BUS_FMT_Y8_1X8,
	MEDIA_BUS_FMT_UV8_1X8,
	MEDIA_BUS_FMT_YDYUYDYV8_1X16,
	MEDIA_BUS_FMT_SBGGR8_1X8,
	MEDIA_BUS_FMT_SGRBG10_DPCM8_1X8,
	MEDIA_BUS_FMT_SGRBG10_ALAW8_1X8,
};

static int
ipipeif_get_pack_mode(u32 in_pix_fmt)
{
	switch (in_pix_fmt) {
	case MEDIA_BUS_FMT_SBGGR8_1X8:
	case MEDIA_BUS_FMT_Y8_1X8:
	case MEDIA_BUS_FMT_SGRBG10_DPCM8_1X8:
	case MEDIA_BUS_FMT_UV8_1X8:
		return IPIPEIF_5_1_PACK_8_BIT;

	case MEDIA_BUS_FMT_SGRBG10_ALAW8_1X8:
		return IPIPEIF_5_1_PACK_8_BIT_A_LAW;

	case MEDIA_BUS_FMT_SGRBG12_1X12:
		return IPIPEIF_5_1_PACK_16_BIT;

	case MEDIA_BUS_FMT_SBGGR12_1X12:
		return IPIPEIF_5_1_PACK_12_BIT;

	default:
		return IPIPEIF_5_1_PACK_16_BIT;
	}
}

static inline u32 ipipeif_read(void *addr, u32 offset)
{
	return readl(addr + offset);
}

static inline void ipipeif_write(u32 val, void *addr, u32 offset)
{
	writel(val, addr + offset);
}

static void ipipeif_config_dpc(void *addr, struct ipipeif_dpc *dpc)
{
	u32 val = 0;

	if (dpc->en) {
		val = (dpc->en & 1) << IPIPEIF_DPC2_EN_SHIFT;
		val |= dpc->thr & IPIPEIF_DPC2_THR_MASK;
	}
	ipipeif_write(val, addr, IPIPEIF_DPC2);
}

#define IPIPEIF_MODE_CONTINUOUS			0
#define IPIPEIF_MODE_ONE_SHOT			1

static int get_oneshot_mode(enum ipipeif_input_entity input)
{
	if (input == IPIPEIF_INPUT_MEMORY)
		return IPIPEIF_MODE_ONE_SHOT;
	else if (input == IPIPEIF_INPUT_ISIF)
		return IPIPEIF_MODE_CONTINUOUS;

	return -EINVAL;
}

static int
ipipeif_get_cfg_src1(struct vpfe_ipipeif_device *ipipeif)
{
	struct v4l2_mbus_framefmt *informat;

	informat = &ipipeif->formats[IPIPEIF_PAD_SINK];
	if (ipipeif->input == IPIPEIF_INPUT_MEMORY &&
	   (informat->code == MEDIA_BUS_FMT_Y8_1X8 ||
	    informat->code == MEDIA_BUS_FMT_UV8_1X8))
		return IPIPEIF_CCDC;

	return IPIPEIF_SRC1_PARALLEL_PORT;
}

static int
ipipeif_get_data_shift(struct vpfe_ipipeif_device *ipipeif)
{
	struct v4l2_mbus_framefmt *informat;

	informat = &ipipeif->formats[IPIPEIF_PAD_SINK];

	switch (informat->code) {
	case MEDIA_BUS_FMT_SGRBG12_1X12:
		return IPIPEIF_5_1_BITS11_0;

	case MEDIA_BUS_FMT_Y8_1X8:
	case MEDIA_BUS_FMT_UV8_1X8:
		return IPIPEIF_5_1_BITS11_0;

	default:
		return IPIPEIF_5_1_BITS7_0;
	}
}

static enum ipipeif_input_source
ipipeif_get_source(struct vpfe_ipipeif_device *ipipeif)
{
	struct v4l2_mbus_framefmt *informat;

	informat = &ipipeif->formats[IPIPEIF_PAD_SINK];
	if (ipipeif->input == IPIPEIF_INPUT_ISIF)
		return IPIPEIF_CCDC;

	if (informat->code == MEDIA_BUS_FMT_UYVY8_2X8)
		return IPIPEIF_SDRAM_YUV;

	return IPIPEIF_SDRAM_RAW;
}

void vpfe_ipipeif_ss_buffer_isr(struct vpfe_ipipeif_device *ipipeif)
{
	struct vpfe_video_device *video_in = &ipipeif->video_in;

	if (ipipeif->input != IPIPEIF_INPUT_MEMORY)
		return;

	spin_lock(&video_in->dma_queue_lock);
	vpfe_video_process_buffer_complete(video_in);
	video_in->state = VPFE_VIDEO_BUFFER_NOT_QUEUED;
	vpfe_video_schedule_next_buffer(video_in);
	spin_unlock(&video_in->dma_queue_lock);
}

int vpfe_ipipeif_decimation_enabled(struct vpfe_device *vpfe_dev)
{
	struct vpfe_ipipeif_device *ipipeif = &vpfe_dev->vpfe_ipipeif;

	return ipipeif->config.decimation;
}

int vpfe_ipipeif_get_rsz(struct vpfe_device *vpfe_dev)
{
	struct vpfe_ipipeif_device *ipipeif = &vpfe_dev->vpfe_ipipeif;

	return ipipeif->config.rsz;
}

#define RD_DATA_15_2		0x7

/*
 * ipipeif_hw_setup() - This function sets up IPIPEIF
 * @sd: pointer to v4l2 subdev structure
 * return -EINVAL or zero on success
 */
static int ipipeif_hw_setup(struct v4l2_subdev *sd)
{
	struct vpfe_ipipeif_device *ipipeif = v4l2_get_subdevdata(sd);
	struct v4l2_mbus_framefmt *informat, *outformat;
	struct ipipeif_params params = ipipeif->config;
	enum ipipeif_input_source ipipeif_source;
	u32 isif_port_if;
	void *ipipeif_base_addr;
	unsigned int val;
	int data_shift;
	int pack_mode;
	int source1;
	int tmp;

	ipipeif_base_addr = ipipeif->ipipeif_base_addr;

	/* Enable clock to IPIPEIF and IPIPE */
	vpss_enable_clock(VPSS_IPIPEIF_CLOCK, 1);

	informat = &ipipeif->formats[IPIPEIF_PAD_SINK];
	outformat = &ipipeif->formats[IPIPEIF_PAD_SOURCE];

	/* Combine all the fields to make CFG1 register of IPIPEIF */
	tmp = val = get_oneshot_mode(ipipeif->input);
	if (tmp < 0) {
		dev_err(&sd->devnode->dev, "ipipeif: links setup required");
		return -EINVAL;
	}
	val <<= ONESHOT_SHIFT;

	ipipeif_source = ipipeif_get_source(ipipeif);
	val |= ipipeif_source << INPSRC_SHIFT;

	val |= params.clock_select << CLKSEL_SHIFT;
	val |= params.avg_filter << AVGFILT_SHIFT;
	val |= params.decimation << DECIM_SHIFT;

	pack_mode = ipipeif_get_pack_mode(informat->code);
	val |= pack_mode << PACK8IN_SHIFT;

	source1 = ipipeif_get_cfg_src1(ipipeif);
	val |= source1 << INPSRC1_SHIFT;

	data_shift = ipipeif_get_data_shift(ipipeif);
	if (ipipeif_source != IPIPEIF_SDRAM_YUV)
		val |= data_shift << DATASFT_SHIFT;
	else
		val &= ~(RD_DATA_15_2 << DATASFT_SHIFT);

	ipipeif_write(val, ipipeif_base_addr, IPIPEIF_CFG1);

	switch (ipipeif_source) {
	case IPIPEIF_CCDC:
		ipipeif_write(ipipeif->gain, ipipeif_base_addr, IPIPEIF_GAIN);
		break;

	case IPIPEIF_SDRAM_RAW:
	case IPIPEIF_CCDC_DARKFM:
		ipipeif_write(ipipeif->gain, ipipeif_base_addr, IPIPEIF_GAIN);
		/* fall through */
	case IPIPEIF_SDRAM_YUV:
		val |= data_shift << DATASFT_SHIFT;
		ipipeif_write(params.ppln, ipipeif_base_addr, IPIPEIF_PPLN);
		ipipeif_write(params.lpfr, ipipeif_base_addr, IPIPEIF_LPFR);
		ipipeif_write(informat->width, ipipeif_base_addr, IPIPEIF_HNUM);
		ipipeif_write(informat->height,
			      ipipeif_base_addr, IPIPEIF_VNUM);
		break;

	default:
		return -EINVAL;
	}

	/*check if decimation is enable or not */
	if (params.decimation)
		ipipeif_write(params.rsz, ipipeif_base_addr, IPIPEIF_RSZ);

	/* Setup sync alignment and initial rsz position */
	val = params.if_5_1.align_sync & 1;
	val <<= IPIPEIF_INIRSZ_ALNSYNC_SHIFT;
	val |= params.if_5_1.rsz_start & IPIPEIF_INIRSZ_MASK;
	ipipeif_write(val, ipipeif_base_addr, IPIPEIF_INIRSZ);
	isif_port_if = informat->code;

	if (isif_port_if == MEDIA_BUS_FMT_Y8_1X8)
		isif_port_if = MEDIA_BUS_FMT_YUYV8_1X16;
	else if (isif_port_if == MEDIA_BUS_FMT_UV8_1X8)
		isif_port_if = MEDIA_BUS_FMT_SGRBG12_1X12;

	/* Enable DPCM decompression */
	switch (ipipeif_source) {
	case IPIPEIF_SDRAM_RAW:
		val = 0;
		if (outformat->code == MEDIA_BUS_FMT_SGRBG10_DPCM8_1X8) {
			val = 1;
			val |= (IPIPEIF_DPCM_8BIT_10BIT & 1) <<
				IPIPEIF_DPCM_BITS_SHIFT;
			val |= (ipipeif->dpcm_predictor & 1) <<
				IPIPEIF_DPCM_PRED_SHIFT;
		}
		ipipeif_write(val, ipipeif_base_addr, IPIPEIF_DPCM);

		/* set DPC */
		ipipeif_config_dpc(ipipeif_base_addr, &params.if_5_1.dpc);

		ipipeif_write(params.if_5_1.clip,
			      ipipeif_base_addr, IPIPEIF_OCLIP);

		/* fall through for SDRAM YUV mode */
		/* configure CFG2 */
		val = ipipeif_read(ipipeif_base_addr, IPIPEIF_CFG2);
		switch (isif_port_if) {
		case MEDIA_BUS_FMT_YUYV8_1X16:
		case MEDIA_BUS_FMT_UYVY8_2X8:
		case MEDIA_BUS_FMT_Y8_1X8:
			RESETBIT(val, IPIPEIF_CFG2_YUV8_SHIFT);
			SETBIT(val, IPIPEIF_CFG2_YUV16_SHIFT);
			ipipeif_write(val, ipipeif_base_addr, IPIPEIF_CFG2);
			break;

		default:
			RESETBIT(val, IPIPEIF_CFG2_YUV8_SHIFT);
			RESETBIT(val, IPIPEIF_CFG2_YUV16_SHIFT);
			ipipeif_write(val, ipipeif_base_addr, IPIPEIF_CFG2);
			break;
		}

	case IPIPEIF_SDRAM_YUV:
		/* Set clock divider */
		if (params.clock_select == IPIPEIF_SDRAM_CLK) {
			val = ipipeif_read(ipipeif_base_addr, IPIPEIF_CLKDIV);
			val |= (params.if_5_1.clk_div.m - 1) <<
				IPIPEIF_CLKDIV_M_SHIFT;
			val |= (params.if_5_1.clk_div.n - 1);
			ipipeif_write(val, ipipeif_base_addr, IPIPEIF_CLKDIV);
		}
		break;

	case IPIPEIF_CCDC:
	case IPIPEIF_CCDC_DARKFM:
		/* set DPC */
		ipipeif_config_dpc(ipipeif_base_addr, &params.if_5_1.dpc);

		/* Set DF gain & threshold control */
		val = 0;
		if (params.if_5_1.df_gain_en) {
			val = params.if_5_1.df_gain_thr &
				IPIPEIF_DF_GAIN_THR_MASK;
			ipipeif_write(val, ipipeif_base_addr, IPIPEIF_DFSGTH);
			val = (params.if_5_1.df_gain_en & 1) <<
				IPIPEIF_DF_GAIN_EN_SHIFT;
			val |= params.if_5_1.df_gain &
				IPIPEIF_DF_GAIN_MASK;
		}
		ipipeif_write(val, ipipeif_base_addr, IPIPEIF_DFSGVL);
		/* configure CFG2 */
		val = VPFE_PINPOL_POSITIVE << IPIPEIF_CFG2_HDPOL_SHIFT;
		val |= VPFE_PINPOL_POSITIVE << IPIPEIF_CFG2_VDPOL_SHIFT;

		switch (isif_port_if) {
		case MEDIA_BUS_FMT_YUYV8_1X16:
		case MEDIA_BUS_FMT_YUYV10_1X20:
			RESETBIT(val, IPIPEIF_CFG2_YUV8_SHIFT);
			SETBIT(val, IPIPEIF_CFG2_YUV16_SHIFT);
			break;

		case MEDIA_BUS_FMT_YUYV8_2X8:
		case MEDIA_BUS_FMT_UYVY8_2X8:
		case MEDIA_BUS_FMT_Y8_1X8:
		case MEDIA_BUS_FMT_YUYV10_2X10:
			SETBIT(val, IPIPEIF_CFG2_YUV8_SHIFT);
			SETBIT(val, IPIPEIF_CFG2_YUV16_SHIFT);
			val |= IPIPEIF_CBCR_Y << IPIPEIF_CFG2_YUV8P_SHIFT;
			break;

		default:
			/* Bayer */
			ipipeif_write(params.if_5_1.clip, ipipeif_base_addr,
				IPIPEIF_OCLIP);
		}
		ipipeif_write(val, ipipeif_base_addr, IPIPEIF_CFG2);
		break;

	default:
		return -EINVAL;
	}

	return 0;
}

static int
ipipeif_set_config(struct v4l2_subdev *sd, struct ipipeif_params *config)
{
	struct vpfe_ipipeif_device *ipipeif = v4l2_get_subdevdata(sd);
	struct device *dev = ipipeif->subdev.v4l2_dev->dev;

	if (!config) {
		dev_err(dev, "Invalid configuration pointer\n");
		return -EINVAL;
	}

	ipipeif->config.clock_select = config->clock_select;
	ipipeif->config.ppln = config->ppln;
	ipipeif->config.lpfr = config->lpfr;
	ipipeif->config.rsz = config->rsz;
	ipipeif->config.decimation = config->decimation;
	if (ipipeif->config.decimation &&
	   (ipipeif->config.rsz < IPIPEIF_RSZ_MIN ||
	    ipipeif->config.rsz > IPIPEIF_RSZ_MAX)) {
		dev_err(dev, "rsz range is %d to %d\n",
			IPIPEIF_RSZ_MIN, IPIPEIF_RSZ_MAX);
		return -EINVAL;
	}

	ipipeif->config.avg_filter = config->avg_filter;

	ipipeif->config.if_5_1.df_gain_thr = config->if_5_1.df_gain_thr;
	ipipeif->config.if_5_1.df_gain = config->if_5_1.df_gain;
	ipipeif->config.if_5_1.df_gain_en = config->if_5_1.df_gain_en;

	ipipeif->config.if_5_1.rsz_start = config->if_5_1.rsz_start;
	ipipeif->config.if_5_1.align_sync = config->if_5_1.align_sync;
	ipipeif->config.if_5_1.clip = config->if_5_1.clip;

	ipipeif->config.if_5_1.dpc.en = config->if_5_1.dpc.en;
	ipipeif->config.if_5_1.dpc.thr = config->if_5_1.dpc.thr;

	ipipeif->config.if_5_1.clk_div.m = config->if_5_1.clk_div.m;
	ipipeif->config.if_5_1.clk_div.n = config->if_5_1.clk_div.n;

	return 0;
}

static int
ipipeif_get_config(struct v4l2_subdev *sd, void __user *arg)
{
	struct vpfe_ipipeif_device *ipipeif = v4l2_get_subdevdata(sd);
	struct ipipeif_params *config = arg;
	struct device *dev = ipipeif->subdev.v4l2_dev->dev;

	if (!arg) {
		dev_err(dev, "Invalid configuration pointer\n");
		return -EINVAL;
	}

	config->clock_select = ipipeif->config.clock_select;
	config->ppln = ipipeif->config.ppln;
	config->lpfr = ipipeif->config.lpfr;
	config->rsz = ipipeif->config.rsz;
	config->decimation = ipipeif->config.decimation;
	config->avg_filter = ipipeif->config.avg_filter;

	config->if_5_1.df_gain_thr = ipipeif->config.if_5_1.df_gain_thr;
	config->if_5_1.df_gain = ipipeif->config.if_5_1.df_gain;
	config->if_5_1.df_gain_en = ipipeif->config.if_5_1.df_gain_en;

	config->if_5_1.rsz_start = ipipeif->config.if_5_1.rsz_start;
	config->if_5_1.align_sync = ipipeif->config.if_5_1.align_sync;
	config->if_5_1.clip = ipipeif->config.if_5_1.clip;

	config->if_5_1.dpc.en = ipipeif->config.if_5_1.dpc.en;
	config->if_5_1.dpc.thr = ipipeif->config.if_5_1.dpc.thr;

	config->if_5_1.clk_div.m = ipipeif->config.if_5_1.clk_div.m;
	config->if_5_1.clk_div.n = ipipeif->config.if_5_1.clk_div.n;

	return 0;
}

/*
 * ipipeif_ioctl() - Handle ipipeif module private ioctl's
 * @sd: pointer to v4l2 subdev structure
 * @cmd: configuration command
 * @arg: configuration argument
 */
static long ipipeif_ioctl(struct v4l2_subdev *sd,
			  unsigned int cmd, void *arg)
{
	struct ipipeif_params *config = arg;
	int ret = -ENOIOCTLCMD;

	switch (cmd) {
	case VIDIOC_VPFE_IPIPEIF_S_CONFIG:
		ret = ipipeif_set_config(sd, config);
		break;

	case VIDIOC_VPFE_IPIPEIF_G_CONFIG:
		ret = ipipeif_get_config(sd, arg);
		break;
	}
	return ret;
}

/*
 * ipipeif_s_ctrl() - Handle set control subdev method
 * @ctrl: pointer to v4l2 control structure
 */
static int ipipeif_s_ctrl(struct v4l2_ctrl *ctrl)
{
	struct vpfe_ipipeif_device *ipipeif =
		container_of(ctrl->handler, struct vpfe_ipipeif_device, ctrls);

	switch (ctrl->id) {
	case VPFE_CID_DPCM_PREDICTOR:
		ipipeif->dpcm_predictor = ctrl->val;
		break;

	case V4L2_CID_GAIN:
		ipipeif->gain = ctrl->val;
		break;

	default:
		return -EINVAL;
	}

	return 0;
}

#define ENABLE_IPIPEIF		0x1

void vpfe_ipipeif_enable(struct vpfe_device *vpfe_dev)
{
	struct vpfe_ipipeif_device *ipipeif = &vpfe_dev->vpfe_ipipeif;
	void *ipipeif_base_addr = ipipeif->ipipeif_base_addr;
	unsigned char val;

	if (ipipeif->input != IPIPEIF_INPUT_MEMORY)
		return;

	do {
		val = ipipeif_read(ipipeif_base_addr, IPIPEIF_ENABLE);
	} while (val & 0x1);

	ipipeif_write(ENABLE_IPIPEIF, ipipeif_base_addr, IPIPEIF_ENABLE);
}

/*
 * ipipeif_set_stream() - Enable/Disable streaming on ipipeif subdev
 * @sd: pointer to v4l2 subdev structure
 * @enable: 1 == Enable, 0 == Disable
 */
static int ipipeif_set_stream(struct v4l2_subdev *sd, int enable)
{
	struct vpfe_ipipeif_device *ipipeif = v4l2_get_subdevdata(sd);
	struct vpfe_device *vpfe_dev = to_vpfe_device(ipipeif);
	int ret = 0;

	if (!enable)
		return ret;

	ret = ipipeif_hw_setup(sd);
	if (!ret)
		vpfe_ipipeif_enable(vpfe_dev);

	return ret;
}

/*
 * ipipeif_enum_mbus_code() - Handle pixel format enumeration
 * @sd: pointer to v4l2 subdev structure
 * @cfg: V4L2 subdev pad config
 * @code: pointer to v4l2_subdev_mbus_code_enum structure
 * return -EINVAL or zero on success
 */
static int ipipeif_enum_mbus_code(struct v4l2_subdev *sd,
				  struct v4l2_subdev_pad_config *cfg,
			struct v4l2_subdev_mbus_code_enum *code)
{
	switch (code->pad) {
	case IPIPEIF_PAD_SINK:
		if (code->index >= ARRAY_SIZE(ipipeif_input_fmts))
			return -EINVAL;

		code->code = ipipeif_input_fmts[code->index];
		break;

	case IPIPEIF_PAD_SOURCE:
		if (code->index >= ARRAY_SIZE(ipipeif_output_fmts))
			return -EINVAL;

		code->code = ipipeif_output_fmts[code->index];
		break;

	default:
		return -EINVAL;
	}

	return 0;
}

/*
 * ipipeif_get_format() - Handle get format by pads subdev method
 * @sd: pointer to v4l2 subdev structure
 * @cfg: V4L2 subdev pad config
 * @fmt: pointer to v4l2 subdev format structure
 */
static int
ipipeif_get_format(struct v4l2_subdev *sd, struct v4l2_subdev_pad_config *cfg,
		struct v4l2_subdev_format *fmt)
{
	struct vpfe_ipipeif_device *ipipeif = v4l2_get_subdevdata(sd);

	if (fmt->which == V4L2_SUBDEV_FORMAT_ACTIVE)
		fmt->format = ipipeif->formats[fmt->pad];
	else
		fmt->format = *(v4l2_subdev_get_try_format(sd, cfg, fmt->pad));

	return 0;
}

#define MIN_OUT_WIDTH			32
#define MIN_OUT_HEIGHT			32

/*
 * ipipeif_try_format() - Handle try format by pad subdev method
 * @ipipeif: VPFE ipipeif device.
 * @cfg: V4L2 subdev pad config
 * @pad: pad num.
 * @fmt: pointer to v4l2 format structure.
 * @which : wanted subdev format
 */
static void
ipipeif_try_format(struct vpfe_ipipeif_device *ipipeif,
		   struct v4l2_subdev_pad_config *cfg, unsigned int pad,
		   struct v4l2_mbus_framefmt *fmt,
		   enum v4l2_subdev_format_whence which)
{
	unsigned int max_out_height;
	unsigned int max_out_width;
	unsigned int i;

	max_out_width = IPIPE_MAX_OUTPUT_WIDTH_A;
	max_out_height = IPIPE_MAX_OUTPUT_HEIGHT_A;

	if (pad == IPIPEIF_PAD_SINK) {
		for (i = 0; i < ARRAY_SIZE(ipipeif_input_fmts); i++)
			if (fmt->code == ipipeif_input_fmts[i])
				break;

		/* If not found, use SBGGR10 as default */
		if (i >= ARRAY_SIZE(ipipeif_input_fmts))
			fmt->code = MEDIA_BUS_FMT_SGRBG12_1X12;
	} else if (pad == IPIPEIF_PAD_SOURCE) {
		for (i = 0; i < ARRAY_SIZE(ipipeif_output_fmts); i++)
			if (fmt->code == ipipeif_output_fmts[i])
				break;

		/* If not found, use UYVY as default */
		if (i >= ARRAY_SIZE(ipipeif_output_fmts))
			fmt->code = MEDIA_BUS_FMT_UYVY8_2X8;
	}

	fmt->width = clamp_t(u32, fmt->width, MIN_OUT_HEIGHT, max_out_width);
	fmt->height = clamp_t(u32, fmt->height, MIN_OUT_WIDTH, max_out_height);
}

static int
ipipeif_enum_frame_size(struct v4l2_subdev *sd, struct v4l2_subdev_pad_config *cfg,
		     struct v4l2_subdev_frame_size_enum *fse)
{
	struct vpfe_ipipeif_device *ipipeif = v4l2_get_subdevdata(sd);
	struct v4l2_mbus_framefmt format;

	if (fse->index != 0)
		return -EINVAL;

	format.code = fse->code;
	format.width = 1;
	format.height = 1;
<<<<<<< HEAD
	ipipeif_try_format(ipipeif, cfg, fse->pad, &format,
			   V4L2_SUBDEV_FORMAT_TRY);
=======
	ipipeif_try_format(ipipeif, cfg, fse->pad, &format, fse->which);
>>>>>>> 5c4698ac
	fse->min_width = format.width;
	fse->min_height = format.height;

	if (format.code != fse->code)
		return -EINVAL;

	format.code = fse->code;
	format.width = -1;
	format.height = -1;
<<<<<<< HEAD
	ipipeif_try_format(ipipeif, cfg, fse->pad, &format,
			   V4L2_SUBDEV_FORMAT_TRY);
=======
	ipipeif_try_format(ipipeif, cfg, fse->pad, &format, fse->which);
>>>>>>> 5c4698ac
	fse->max_width = format.width;
	fse->max_height = format.height;

	return 0;
}

/*
 * __ipipeif_get_format() - helper function for getting ipipeif format
 * @ipipeif: pointer to ipipeif private structure.
 * @cfg: V4L2 subdev pad config
 * @pad: pad number.
 * @which: wanted subdev format.
 *
 */
static struct v4l2_mbus_framefmt *
__ipipeif_get_format(struct vpfe_ipipeif_device *ipipeif,
		       struct v4l2_subdev_pad_config *cfg, unsigned int pad,
		       enum v4l2_subdev_format_whence which)
{
	if (which == V4L2_SUBDEV_FORMAT_TRY)
		return v4l2_subdev_get_try_format(&ipipeif->subdev, cfg, pad);

	return &ipipeif->formats[pad];
}

/*
 * ipipeif_set_format() - Handle set format by pads subdev method
 * @sd: pointer to v4l2 subdev structure
 * @cfg: V4L2 subdev pad config
 * @fmt: pointer to v4l2 subdev format structure
 * return -EINVAL or zero on success
 */
static int
ipipeif_set_format(struct v4l2_subdev *sd, struct v4l2_subdev_pad_config *cfg,
		struct v4l2_subdev_format *fmt)
{
	struct vpfe_ipipeif_device *ipipeif = v4l2_get_subdevdata(sd);
	struct v4l2_mbus_framefmt *format;

	format = __ipipeif_get_format(ipipeif, cfg, fmt->pad, fmt->which);
	if (format == NULL)
		return -EINVAL;

	ipipeif_try_format(ipipeif, cfg, fmt->pad, &fmt->format, fmt->which);
	*format = fmt->format;

	if (fmt->which == V4L2_SUBDEV_FORMAT_TRY)
		return 0;

	if (fmt->pad == IPIPEIF_PAD_SINK &&
	    ipipeif->input != IPIPEIF_INPUT_NONE)
		ipipeif->formats[fmt->pad] = fmt->format;
	else if (fmt->pad == IPIPEIF_PAD_SOURCE &&
		 ipipeif->output != IPIPEIF_OUTPUT_NONE)
		ipipeif->formats[fmt->pad] = fmt->format;
	else
		return -EINVAL;

	return 0;
}

static void ipipeif_set_default_config(struct vpfe_ipipeif_device *ipipeif)
{
#define WIDTH_I			640
#define HEIGHT_I		480

	const struct ipipeif_params ipipeif_defaults = {
		.clock_select = IPIPEIF_SDRAM_CLK,
		.ppln = WIDTH_I + 8,
		.lpfr = HEIGHT_I + 10,
		.rsz = 16,	/* resize ratio 16/rsz */
		.decimation = IPIPEIF_DECIMATION_OFF,
		.avg_filter = IPIPEIF_AVG_OFF,
		.if_5_1 = {
			.clk_div = {
				.m = 1,	/* clock = sdram clock * (m/n) */
				.n = 6
			},
			.clip = 4095,
		},
	};
	memcpy(&ipipeif->config, &ipipeif_defaults,
	       sizeof(struct ipipeif_params));
}

/*
 * ipipeif_init_formats() - Initialize formats on all pads
 * @sd: VPFE ipipeif V4L2 subdevice
 * @fh: V4L2 subdev file handle
 *
 * Initialize all pad formats with default values. Try formats are initialized
 * on the file handle.
 */
static int
ipipeif_init_formats(struct v4l2_subdev *sd, struct v4l2_subdev_fh *fh)
{
	struct vpfe_ipipeif_device *ipipeif = v4l2_get_subdevdata(sd);
	struct v4l2_subdev_format format;

	memset(&format, 0, sizeof(format));
	format.pad = IPIPEIF_PAD_SINK;
	format.which = V4L2_SUBDEV_FORMAT_TRY;
	format.format.code = MEDIA_BUS_FMT_SGRBG12_1X12;
	format.format.width = IPIPE_MAX_OUTPUT_WIDTH_A;
	format.format.height = IPIPE_MAX_OUTPUT_HEIGHT_A;
	ipipeif_set_format(sd, fh->pad, &format);

	memset(&format, 0, sizeof(format));
	format.pad = IPIPEIF_PAD_SOURCE;
	format.which = V4L2_SUBDEV_FORMAT_TRY;
	format.format.code = MEDIA_BUS_FMT_UYVY8_2X8;
	format.format.width = IPIPE_MAX_OUTPUT_WIDTH_A;
	format.format.height = IPIPE_MAX_OUTPUT_HEIGHT_A;
	ipipeif_set_format(sd, fh->pad, &format);

	ipipeif_set_default_config(ipipeif);

	return 0;
}

/*
 * ipipeif_video_in_queue() - ipipeif video in queue
 * @vpfe_dev: vpfe device pointer
 * @addr: buffer address
 */
static int
ipipeif_video_in_queue(struct vpfe_device *vpfe_dev, unsigned long addr)
{
	struct vpfe_ipipeif_device *ipipeif = &vpfe_dev->vpfe_ipipeif;
	void *ipipeif_base_addr = ipipeif->ipipeif_base_addr;
	unsigned int adofs;
	u32 val;

	if (ipipeif->input != IPIPEIF_INPUT_MEMORY)
		return -EINVAL;

	switch (ipipeif->formats[IPIPEIF_PAD_SINK].code) {
	case MEDIA_BUS_FMT_Y8_1X8:
	case MEDIA_BUS_FMT_UV8_1X8:
	case MEDIA_BUS_FMT_YDYUYDYV8_1X16:
		adofs = ipipeif->formats[IPIPEIF_PAD_SINK].width;
		break;

	default:
		adofs = ipipeif->formats[IPIPEIF_PAD_SINK].width << 1;
		break;
	}

	/* adjust the line len to be a multiple of 32 */
	adofs += 31;
	adofs &= ~0x1f;
	val = (adofs >> 5) & IPIPEIF_ADOFS_LSB_MASK;
	ipipeif_write(val, ipipeif_base_addr, IPIPEIF_ADOFS);

	/* lower sixteen bit */
	val = (addr >> IPIPEIF_ADDRL_SHIFT) & IPIPEIF_ADDRL_MASK;
	ipipeif_write(val, ipipeif_base_addr, IPIPEIF_ADDRL);

	/* upper next seven bit */
	val = (addr >> IPIPEIF_ADDRU_SHIFT) & IPIPEIF_ADDRU_MASK;
	ipipeif_write(val, ipipeif_base_addr, IPIPEIF_ADDRU);

	return 0;
}

/* subdev core operations */
static const struct v4l2_subdev_core_ops ipipeif_v4l2_core_ops = {
	.ioctl = ipipeif_ioctl,
};

static const struct v4l2_ctrl_ops ipipeif_ctrl_ops = {
	.s_ctrl = ipipeif_s_ctrl,
};

static const struct v4l2_ctrl_config vpfe_ipipeif_dpcm_pred = {
	.ops = &ipipeif_ctrl_ops,
	.id = VPFE_CID_DPCM_PREDICTOR,
	.name = "DPCM Predictor",
	.type = V4L2_CTRL_TYPE_INTEGER,
	.min = 0,
	.max = 1,
	.step = 1,
	.def = 0,
};

/* subdev file operations */
static const struct v4l2_subdev_internal_ops ipipeif_v4l2_internal_ops = {
	.open = ipipeif_init_formats,
};

/* subdev video operations */
static const struct v4l2_subdev_video_ops ipipeif_v4l2_video_ops = {
	.s_stream = ipipeif_set_stream,
};

/* subdev pad operations */
static const struct v4l2_subdev_pad_ops ipipeif_v4l2_pad_ops = {
	.enum_mbus_code = ipipeif_enum_mbus_code,
	.enum_frame_size = ipipeif_enum_frame_size,
	.get_fmt = ipipeif_get_format,
	.set_fmt = ipipeif_set_format,
};

/* subdev operations */
static const struct v4l2_subdev_ops ipipeif_v4l2_ops = {
	.core = &ipipeif_v4l2_core_ops,
	.video = &ipipeif_v4l2_video_ops,
	.pad = &ipipeif_v4l2_pad_ops,
};

static const struct vpfe_video_operations video_in_ops = {
	.queue = ipipeif_video_in_queue,
};

static int
ipipeif_link_setup(struct media_entity *entity, const struct media_pad *local,
		const struct media_pad *remote, u32 flags)
{
	struct v4l2_subdev *sd = media_entity_to_v4l2_subdev(entity);
	struct vpfe_ipipeif_device *ipipeif = v4l2_get_subdevdata(sd);
	struct vpfe_device *vpfe = to_vpfe_device(ipipeif);

	switch (local->index | media_entity_type(remote->entity)) {
	case IPIPEIF_PAD_SINK | MEDIA_ENT_T_DEVNODE:
		/* Single shot mode */
		if (!(flags & MEDIA_LNK_FL_ENABLED)) {
			ipipeif->input = IPIPEIF_INPUT_NONE;
			break;
		}
		ipipeif->input = IPIPEIF_INPUT_MEMORY;
		break;

	case IPIPEIF_PAD_SINK | MEDIA_ENT_T_V4L2_SUBDEV:
		/* read from isif */
		if (!(flags & MEDIA_LNK_FL_ENABLED)) {
			ipipeif->input = IPIPEIF_INPUT_NONE;
			break;
		}
		if (ipipeif->input != IPIPEIF_INPUT_NONE)
			return -EBUSY;

		ipipeif->input = IPIPEIF_INPUT_ISIF;
		break;

	case IPIPEIF_PAD_SOURCE | MEDIA_ENT_T_V4L2_SUBDEV:
		if (!(flags & MEDIA_LNK_FL_ENABLED)) {
			ipipeif->output = IPIPEIF_OUTPUT_NONE;
			break;
		}
		if (remote->entity == &vpfe->vpfe_ipipe.subdev.entity)
			/* connencted to ipipe */
			ipipeif->output = IPIPEIF_OUTPUT_IPIPE;
		else if (remote->entity == &vpfe->vpfe_resizer.
			crop_resizer.subdev.entity)
			/* connected to resizer */
			ipipeif->output = IPIPEIF_OUTPUT_RESIZER;
		else
			return -EINVAL;
		break;

	default:
		return -EINVAL;
	}

	return 0;
}

static const struct media_entity_operations ipipeif_media_ops = {
	.link_setup = ipipeif_link_setup,
};

/*
 * vpfe_ipipeif_unregister_entities() - Unregister entity
 * @ipipeif - pointer to ipipeif subdevice structure.
 */
void vpfe_ipipeif_unregister_entities(struct vpfe_ipipeif_device *ipipeif)
{
	/* unregister video device */
	vpfe_video_unregister(&ipipeif->video_in);

	/* unregister subdev */
	v4l2_device_unregister_subdev(&ipipeif->subdev);
	/* cleanup entity */
	media_entity_cleanup(&ipipeif->subdev.entity);
}

int
vpfe_ipipeif_register_entities(struct vpfe_ipipeif_device *ipipeif,
			       struct v4l2_device *vdev)
{
	struct vpfe_device *vpfe_dev = to_vpfe_device(ipipeif);
	unsigned int flags;
	int ret;

	/* Register the subdev */
	ret = v4l2_device_register_subdev(vdev, &ipipeif->subdev);
	if (ret < 0)
		return ret;

	ret = vpfe_video_register(&ipipeif->video_in, vdev);
	if (ret) {
		pr_err("Failed to register ipipeif video-in device\n");
		goto fail;
	}
	ipipeif->video_in.vpfe_dev = vpfe_dev;

	flags = 0;
	ret = media_entity_create_link(&ipipeif->video_in.video_dev.entity, 0,
					&ipipeif->subdev.entity, 0, flags);
	if (ret < 0)
		goto fail;

	return 0;
fail:
	v4l2_device_unregister_subdev(&ipipeif->subdev);

	return ret;
}

#define IPIPEIF_GAIN_HIGH		0x3ff
#define IPIPEIF_DEFAULT_GAIN		0x200

int vpfe_ipipeif_init(struct vpfe_ipipeif_device *ipipeif,
		      struct platform_device *pdev)
{
	struct v4l2_subdev *sd = &ipipeif->subdev;
	struct media_pad *pads = &ipipeif->pads[0];
	struct media_entity *me = &sd->entity;
	static resource_size_t  res_len;
	struct resource *res;
	int ret;

	res = platform_get_resource(pdev, IORESOURCE_MEM, 3);
	if (!res)
		return -ENOENT;

	res_len = resource_size(res);
	res = request_mem_region(res->start, res_len, res->name);
	if (!res)
		return -EBUSY;

	ipipeif->ipipeif_base_addr = ioremap_nocache(res->start, res_len);
	if (!ipipeif->ipipeif_base_addr) {
		ret =  -EBUSY;
		goto fail;
	}

	v4l2_subdev_init(sd, &ipipeif_v4l2_ops);

	sd->internal_ops = &ipipeif_v4l2_internal_ops;
	strlcpy(sd->name, "DAVINCI IPIPEIF", sizeof(sd->name));
	sd->grp_id = 1 << 16;	/* group ID for davinci subdevs */

	v4l2_set_subdevdata(sd, ipipeif);

	sd->flags |= V4L2_SUBDEV_FL_HAS_EVENTS | V4L2_SUBDEV_FL_HAS_DEVNODE;
	pads[IPIPEIF_PAD_SINK].flags = MEDIA_PAD_FL_SINK;
	pads[IPIPEIF_PAD_SOURCE].flags = MEDIA_PAD_FL_SOURCE;
	ipipeif->input = IPIPEIF_INPUT_NONE;
	ipipeif->output = IPIPEIF_OUTPUT_NONE;
	me->ops = &ipipeif_media_ops;

	ret = media_entity_init(me, IPIPEIF_NUM_PADS, pads, 0);
	if (ret)
		goto fail;

	v4l2_ctrl_handler_init(&ipipeif->ctrls, 2);
	v4l2_ctrl_new_std(&ipipeif->ctrls, &ipipeif_ctrl_ops,
			  V4L2_CID_GAIN, 0,
			  IPIPEIF_GAIN_HIGH, 1, IPIPEIF_DEFAULT_GAIN);
	v4l2_ctrl_new_custom(&ipipeif->ctrls, &vpfe_ipipeif_dpcm_pred, NULL);
	v4l2_ctrl_handler_setup(&ipipeif->ctrls);
	sd->ctrl_handler = &ipipeif->ctrls;

	ipipeif->video_in.ops = &video_in_ops;
	ipipeif->video_in.type = V4L2_BUF_TYPE_VIDEO_OUTPUT;
	ret = vpfe_video_init(&ipipeif->video_in, "IPIPEIF");
	if (ret) {
		pr_err("Failed to init IPIPEIF video-in device\n");
		goto fail;
	}
	ipipeif_set_default_config(ipipeif);
	return 0;
fail:
	release_mem_region(res->start, res_len);
	return ret;
}

void
vpfe_ipipeif_cleanup(struct vpfe_ipipeif_device *ipipeif,
		     struct platform_device *pdev)
{
	struct resource *res;

	v4l2_ctrl_handler_free(&ipipeif->ctrls);
	iounmap(ipipeif->ipipeif_base_addr);
	res = platform_get_resource(pdev, IORESOURCE_MEM, 3);
	if (res)
		release_mem_region(res->start, resource_size(res));

}<|MERGE_RESOLUTION|>--- conflicted
+++ resolved
@@ -653,12 +653,7 @@
 	format.code = fse->code;
 	format.width = 1;
 	format.height = 1;
-<<<<<<< HEAD
-	ipipeif_try_format(ipipeif, cfg, fse->pad, &format,
-			   V4L2_SUBDEV_FORMAT_TRY);
-=======
 	ipipeif_try_format(ipipeif, cfg, fse->pad, &format, fse->which);
->>>>>>> 5c4698ac
 	fse->min_width = format.width;
 	fse->min_height = format.height;
 
@@ -668,12 +663,7 @@
 	format.code = fse->code;
 	format.width = -1;
 	format.height = -1;
-<<<<<<< HEAD
-	ipipeif_try_format(ipipeif, cfg, fse->pad, &format,
-			   V4L2_SUBDEV_FORMAT_TRY);
-=======
 	ipipeif_try_format(ipipeif, cfg, fse->pad, &format, fse->which);
->>>>>>> 5c4698ac
 	fse->max_width = format.width;
 	fse->max_height = format.height;
 
