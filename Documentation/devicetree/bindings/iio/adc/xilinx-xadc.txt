--- conflicted
+++ resolved
@@ -24,14 +24,11 @@
 		  configuration interface to interface to the XADC hardmacro.
 		* "xlnx,axi-xadc-1.00.a": When using the axi-xadc pcore to
 		  interface to the XADC hardmacro.
-<<<<<<< HEAD
 		* "xlnx,axi-sysmon-1.3": When using the axi-sysmon pcore to
 		  interface to the sysmon hardmacro.
-=======
 		* "xlnx,system-management-wiz-1.3": When using the
 		  Xilinx System Management Wizard fabric IP core to access the
 		  UltraScale and UltraScale+ System Monitor.
->>>>>>> 8bb7eca9
 	- reg: Address and length of the register set for the device
 	- interrupts: Interrupt for the XADC control interface.
 	- clocks: When using the ZYNQ this must be the ZYNQ PCAP clock,
@@ -128,21 +125,20 @@
 		};
 	};
 
-<<<<<<< HEAD
 	xadc@44a00000 {
 		compatible = "xlnx,axi-sysmon-1.3";
 		interrupt-parent = <&axi_intc_0>;
 		interrupts = <2 2>;
 		clocks = <&clk_bus_0>;
 		reg = <0x44a00000 0x10000>;
-=======
+	};
+
 	adc@80000000 {
 		compatible = "xlnx,system-management-wiz-1.3";
 		reg = <0x80000000 0x1000>;
 		interrupts = <0 81 4>;
 		interrupt-parent = <&gic>;
 		clocks = <&fpga1_clk>;
->>>>>>> 8bb7eca9
 
 		xlnx,channels {
 			#address-cells = <1>;
