// SPDX-License-Identifier: GPL-2.0+
/*
 * dts file for Xilinx ZynqMP zc1751-xm018-dc4
 *
 * (C) Copyright 2015 - 2020, Xilinx, Inc.
 *
 * Michal Simek <michal.simek@xilinx.com>
 */

/dts-v1/;

#include "zynqmp.dtsi"
#include "zynqmp-clk-ccf.dtsi"

/ {
	model = "ZynqMP zc1751-xm018-dc4";
	compatible = "xlnx,zynqmp-zc1751", "xlnx,zynqmp";

	aliases {
		can0 = &can0;
		can1 = &can1;
		ethernet0 = &gem0;
		ethernet1 = &gem1;
		ethernet2 = &gem2;
		ethernet3 = &gem3;
		gpio0 = &gpio;
		i2c0 = &i2c0;
		i2c1 = &i2c1;
		rtc0 = &rtc;
		serial0 = &uart0;
		serial1 = &uart1;
		spi0 = &qspi;
	};

	chosen {
		bootargs = "earlycon";
		stdout-path = "serial0:115200n8";
	};

	memory@0 {
		device_type = "memory";
		reg = <0x0 0x0 0x0 0x80000000>, <0x8 0x00000000 0x0 0x80000000>;
	};
};

&can0 {
	status = "okay";
};

&can1 {
	status = "okay";
};

&fpd_dma_chan1 {
	status = "okay";
};

&fpd_dma_chan2 {
	status = "okay";
};

&fpd_dma_chan3 {
	status = "okay";
};

&fpd_dma_chan4 {
	status = "okay";
};

&fpd_dma_chan5 {
	status = "okay";
};

&fpd_dma_chan6 {
	status = "okay";
};

&fpd_dma_chan7 {
	status = "okay";
};

&fpd_dma_chan8 {
	status = "okay";
};

&lpd_dma_chan1 {
	status = "okay";
};

&lpd_dma_chan2 {
	status = "okay";
};

&lpd_dma_chan3 {
	status = "okay";
};

&lpd_dma_chan4 {
	status = "okay";
};

&lpd_dma_chan5 {
	status = "okay";
};

&lpd_dma_chan6 {
	status = "okay";
};

&lpd_dma_chan7 {
	status = "okay";
};

&lpd_dma_chan8 {
	status = "okay";
};

&zynqmp_dpsub {
	status = "okay";
};

<<<<<<< HEAD
&xlnx_dpdma {
=======
&zynqmp_dpdma {
>>>>>>> a4adc2c2
	status = "okay";
};

&gem0 {
	status = "okay";
	phy-mode = "rgmii-id";
	phy-handle = <&ethernet_phy0>;
	ethernet_phy0: ethernet-phy@0 { /* Marvell 88e1512 */
		reg = <0>;
	};
	ethernet_phy7: ethernet-phy@7 { /* Vitesse VSC8211 */
		reg = <7>;
	};
	ethernet_phy3: ethernet-phy@3 { /* Realtek RTL8211DN */
		reg = <3>;
	};
	ethernet_phy8: ethernet-phy@8 { /* Vitesse VSC8211 */
		reg = <8>;
	};
};

&gem1 {
	status = "okay";
	phy-mode = "rgmii-id";
	phy-handle = <&ethernet_phy7>;
};

&gem2 {
	status = "okay";
	phy-mode = "rgmii-id";
	phy-handle = <&ethernet_phy3>;
};

&gem3 {
	status = "okay";
	phy-mode = "rgmii-id";
	phy-handle = <&ethernet_phy8>;
};

&gpio {
	status = "okay";
};

&gpu {
	status = "okay";
};

&i2c0 {
	clock-frequency = <400000>;
	status = "okay";
};

&i2c1 {
	clock-frequency = <400000>;
	status = "okay";
};

&qspi {
	status = "okay";
	flash@0 {
		compatible = "m25p80", "jedec,spi-nor"; /* 32MB */
		#address-cells = <1>;
		#size-cells = <1>;
		reg = <0x0>;
		spi-tx-bus-width = <1>;
		spi-rx-bus-width = <4>; /* also DUAL configuration possible */
		spi-max-frequency = <108000000>; /* Based on DC1 spec */
		partition@0 { /* for testing purpose */
			label = "qspi-fsbl-uboot";
			reg = <0x0 0x100000>;
		};
		partition@100000 { /* for testing purpose */
			label = "qspi-linux";
			reg = <0x100000 0x500000>;
		};
		partition@600000 { /* for testing purpose */
			label = "qspi-device-tree";
			reg = <0x600000 0x20000>;
		};
		partition@620000 { /* for testing purpose */
			label = "qspi-rootfs";
			reg = <0x620000 0x5E0000>;
		};
	};
};

&rtc {
	status = "okay";
};

&uart0 {
	status = "okay";
};

&uart1 {
	status = "okay";
};

&watchdog0 {
	status = "okay";
};<|MERGE_RESOLUTION|>--- conflicted
+++ resolved
@@ -119,11 +119,7 @@
 	status = "okay";
 };
 
-<<<<<<< HEAD
-&xlnx_dpdma {
-=======
 &zynqmp_dpdma {
->>>>>>> a4adc2c2
 	status = "okay";
 };
 
