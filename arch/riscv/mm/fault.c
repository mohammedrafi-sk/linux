// SPDX-License-Identifier: GPL-2.0-or-later
/*
 * Copyright (C) 2009 Sunplus Core Technology Co., Ltd.
 *  Lennox Wu <lennox.wu@sunplusct.com>
 *  Chen Liqin <liqin.chen@sunplusct.com>
 * Copyright (C) 2012 Regents of the University of California
 */


#include <linux/mm.h>
#include <linux/kernel.h>
#include <linux/interrupt.h>
#include <linux/perf_event.h>
#include <linux/signal.h>
#include <linux/uaccess.h>

#include <asm/pgalloc.h>
#include <asm/ptrace.h>
#include <asm/tlbflush.h>

/*
 * This routine handles page faults.  It determines the address and the
 * problem, and then passes it off to one of the appropriate routines.
 */
asmlinkage void do_page_fault(struct pt_regs *regs)
{
	struct task_struct *tsk;
	struct vm_area_struct *vma;
	struct mm_struct *mm;
	unsigned long addr, cause;
	unsigned int flags = FAULT_FLAG_ALLOW_RETRY | FAULT_FLAG_KILLABLE;
	int code = SEGV_MAPERR;
	vm_fault_t fault;

	cause = regs->scause;
	addr = regs->sbadaddr;

	tsk = current;
	mm = tsk->mm;

	/*
	 * Fault-in kernel-space virtual memory on-demand.
	 * The 'reference' page table is init_mm.pgd.
	 *
	 * NOTE! We MUST NOT take any locks for this case. We may
	 * be in an interrupt or a critical region, and should
	 * only copy the information from the master page table,
	 * nothing more.
	 */
	if (unlikely((addr >= VMALLOC_START) && (addr <= VMALLOC_END)))
		goto vmalloc_fault;

	/* Enable interrupts if they were enabled in the parent context. */
	if (likely(regs->sstatus & SR_SPIE))
		local_irq_enable();

	/*
	 * If we're in an interrupt, have no user context, or are running
	 * in an atomic region, then we must not take the fault.
	 */
	if (unlikely(faulthandler_disabled() || !mm))
		goto no_context;

	if (user_mode(regs))
		flags |= FAULT_FLAG_USER;

	perf_sw_event(PERF_COUNT_SW_PAGE_FAULTS, 1, regs, addr);

retry:
	down_read(&mm->mmap_sem);
	vma = find_vma(mm, addr);
	if (unlikely(!vma))
		goto bad_area;
	if (likely(vma->vm_start <= addr))
		goto good_area;
	if (unlikely(!(vma->vm_flags & VM_GROWSDOWN)))
		goto bad_area;
	if (unlikely(expand_stack(vma, addr)))
		goto bad_area;

	/*
	 * Ok, we have a good vm_area for this memory access, so
	 * we can handle it.
	 */
good_area:
	code = SEGV_ACCERR;

	switch (cause) {
	case EXC_INST_PAGE_FAULT:
		if (!(vma->vm_flags & VM_EXEC))
			goto bad_area;
		break;
	case EXC_LOAD_PAGE_FAULT:
		if (!(vma->vm_flags & VM_READ))
			goto bad_area;
		break;
	case EXC_STORE_PAGE_FAULT:
		if (!(vma->vm_flags & VM_WRITE))
			goto bad_area;
		flags |= FAULT_FLAG_WRITE;
		break;
	default:
		panic("%s: unhandled cause %lu", __func__, cause);
	}

	/*
	 * If for any reason at all we could not handle the fault,
	 * make sure we exit gracefully rather than endlessly redo
	 * the fault.
	 */
	fault = handle_mm_fault(vma, addr, flags);

	/*
	 * If we need to retry but a fatal signal is pending, handle the
	 * signal first. We do not need to release the mmap_sem because it
	 * would already be released in __lock_page_or_retry in mm/filemap.c.
	 */
	if ((fault & VM_FAULT_RETRY) && fatal_signal_pending(tsk))
		return;

	if (unlikely(fault & VM_FAULT_ERROR)) {
		if (fault & VM_FAULT_OOM)
			goto out_of_memory;
		else if (fault & VM_FAULT_SIGBUS)
			goto do_sigbus;
		BUG();
	}

	/*
	 * Major/minor page fault accounting is only done on the
	 * initial attempt. If we go through a retry, it is extremely
	 * likely that the page will be found in page cache at that point.
	 */
	if (flags & FAULT_FLAG_ALLOW_RETRY) {
		if (fault & VM_FAULT_MAJOR) {
			tsk->maj_flt++;
			perf_sw_event(PERF_COUNT_SW_PAGE_FAULTS_MAJ,
				      1, regs, addr);
		} else {
			tsk->min_flt++;
			perf_sw_event(PERF_COUNT_SW_PAGE_FAULTS_MIN,
				      1, regs, addr);
		}
		if (fault & VM_FAULT_RETRY) {
			/*
			 * Clear FAULT_FLAG_ALLOW_RETRY to avoid any risk
			 * of starvation.
			 */
			flags &= ~(FAULT_FLAG_ALLOW_RETRY);
			flags |= FAULT_FLAG_TRIED;

			/*
			 * No need to up_read(&mm->mmap_sem) as we would
			 * have already released it in __lock_page_or_retry
			 * in mm/filemap.c.
			 */
			goto retry;
		}
	}

	up_read(&mm->mmap_sem);
	return;

	/*
	 * Something tried to access memory that isn't in our memory map.
	 * Fix it, but check if it's kernel or user first.
	 */
bad_area:
	up_read(&mm->mmap_sem);
	/* User mode accesses just cause a SIGSEGV */
	if (user_mode(regs)) {
		do_trap(regs, SIGSEGV, code, addr);
		return;
	}

no_context:
	/* Are we prepared to handle this kernel fault? */
	if (fixup_exception(regs))
		return;

	/*
	 * Oops. The kernel tried to access some bad page. We'll have to
	 * terminate things with extreme prejudice.
	 */
	bust_spinlocks(1);
	pr_alert("Unable to handle kernel %s at virtual address " REG_FMT "\n",
		(addr < PAGE_SIZE) ? "NULL pointer dereference" :
		"paging request", addr);
	die(regs, "Oops");
	do_exit(SIGKILL);

	/*
	 * We ran out of memory, call the OOM killer, and return the userspace
	 * (which will retry the fault, or kill us if we got oom-killed).
	 */
out_of_memory:
	up_read(&mm->mmap_sem);
	if (!user_mode(regs))
		goto no_context;
	pagefault_out_of_memory();
	return;

do_sigbus:
	up_read(&mm->mmap_sem);
	/* Kernel mode? Handle exceptions or die */
	if (!user_mode(regs))
		goto no_context;
	do_trap(regs, SIGBUS, BUS_ADRERR, addr);
	return;

vmalloc_fault:
	{
		pgd_t *pgd, *pgd_k;
		pud_t *pud, *pud_k;
		p4d_t *p4d, *p4d_k;
		pmd_t *pmd, *pmd_k;
		pte_t *pte_k;
		int index;

		/* User mode accesses just cause a SIGSEGV */
		if (user_mode(regs))
<<<<<<< HEAD
			return do_trap(regs, SIGSEGV, code, addr, tsk);
=======
			return do_trap(regs, SIGSEGV, code, addr);
>>>>>>> 4ff96fb5

		/*
		 * Synchronize this task's top level page-table
		 * with the 'reference' page table.
		 *
		 * Do _not_ use "tsk->active_mm->pgd" here.
		 * We might be inside an interrupt in the middle
		 * of a task switch.
		 */
		index = pgd_index(addr);
		pgd = (pgd_t *)pfn_to_virt(csr_read(CSR_SATP)) + index;
		pgd_k = init_mm.pgd + index;

		if (!pgd_present(*pgd_k))
			goto no_context;
		set_pgd(pgd, *pgd_k);

		p4d = p4d_offset(pgd, addr);
		p4d_k = p4d_offset(pgd_k, addr);
		if (!p4d_present(*p4d_k))
			goto no_context;

		pud = pud_offset(p4d, addr);
		pud_k = pud_offset(p4d_k, addr);
		if (!pud_present(*pud_k))
			goto no_context;

		/*
		 * Since the vmalloc area is global, it is unnecessary
		 * to copy individual PTEs
		 */
		pmd = pmd_offset(pud, addr);
		pmd_k = pmd_offset(pud_k, addr);
		if (!pmd_present(*pmd_k))
			goto no_context;
		set_pmd(pmd, *pmd_k);

		/*
		 * Make sure the actual PTE exists as well to
		 * catch kernel vmalloc-area accesses to non-mapped
		 * addresses. If we don't do this, this will just
		 * silently loop forever.
		 */
		pte_k = pte_offset_kernel(pmd_k, addr);
		if (!pte_present(*pte_k))
			goto no_context;

		/*
		 * The kernel assumes that TLBs don't cache invalid
		 * entries, but in RISC-V, SFENCE.VMA specifies an
		 * ordering constraint, not a cache flush; it is
		 * necessary even after writing invalid entries.
		 */
		local_flush_tlb_page(addr);

		return;
	}
}<|MERGE_RESOLUTION|>--- conflicted
+++ resolved
@@ -219,11 +219,7 @@
 
 		/* User mode accesses just cause a SIGSEGV */
 		if (user_mode(regs))
-<<<<<<< HEAD
-			return do_trap(regs, SIGSEGV, code, addr, tsk);
-=======
 			return do_trap(regs, SIGSEGV, code, addr);
->>>>>>> 4ff96fb5
 
 		/*
 		 * Synchronize this task's top level page-table
