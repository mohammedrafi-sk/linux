/* SPDX-License-Identifier: GPL-2.0-only */
/*
 * Copyright (C) 2012 ARM Limited
 * Copyright (C) 2014 Regents of the University of California
 * Copyright (C) 2017 SiFive
 */

#ifndef _ASM_RISCV_VDSO_H
#define _ASM_RISCV_VDSO_H

/*
 * All systems with an MMU have a VDSO, but systems without an MMU don't
<<<<<<< HEAD
 * support shared libraries and therefor don't have one.
=======
 * support shared libraries and therefore don't have one.
>>>>>>> 6e66e96e
 */
#ifdef CONFIG_MMU

#define __VVAR_PAGES    2

#ifndef __ASSEMBLY__
#include <generated/vdso-offsets.h>

#define VDSO_SYMBOL(base, name)							\
	(void __user *)((unsigned long)(base) + __vdso_##name##_offset)

#ifdef CONFIG_COMPAT
#include <generated/compat_vdso-offsets.h>

#define COMPAT_VDSO_SYMBOL(base, name)						\
	(void __user *)((unsigned long)(base) + compat__vdso_##name##_offset)

#endif /* CONFIG_COMPAT */

#endif /* !__ASSEMBLY__ */

#endif /* CONFIG_MMU */

#endif /* _ASM_RISCV_VDSO_H */<|MERGE_RESOLUTION|>--- conflicted
+++ resolved
@@ -10,11 +10,7 @@
 
 /*
  * All systems with an MMU have a VDSO, but systems without an MMU don't
-<<<<<<< HEAD
- * support shared libraries and therefor don't have one.
-=======
  * support shared libraries and therefore don't have one.
->>>>>>> 6e66e96e
  */
 #ifdef CONFIG_MMU
 
