--- conflicted
+++ resolved
@@ -14,14 +14,10 @@
 #include <linux/init.h>
 #include <linux/serial_core.h>
 #include <linux/sysdev.h>
-<<<<<<< HEAD
 #include <linux/dm9000.h>
-#include <linux/gpio.h>
-=======
 #include <linux/fb.h>
 #include <linux/gpio.h>
 #include <linux/delay.h>
->>>>>>> 8f49720d
 
 #include <asm/mach/arch.h>
 #include <asm/mach/map.h>
@@ -116,7 +112,6 @@
 	.cols		= 8,
 };
 
-<<<<<<< HEAD
 static struct resource smdkv210_dm9000_resources[] = {
 	[0] = {
 		.start	= S5PV210_PA_SROM_BANK5,
@@ -148,7 +143,8 @@
 	.dev		= {
 		.platform_data	= &smdkv210_dm9000_platdata,
 	},
-=======
+};
+
 static void smdkv210_lte480wv_set_power(struct plat_lcd_data *pd,
 					unsigned int power)
 {
@@ -210,13 +206,9 @@
 	.vidcon0	= VIDCON0_VIDOUT_RGB | VIDCON0_PNRMODE_RGB,
 	.vidcon1	= VIDCON1_INV_HSYNC | VIDCON1_INV_VSYNC,
 	.setup_gpio	= s5pv210_fb_gpio_setup_24bpp,
->>>>>>> 8f49720d
 };
 
 static struct platform_device *smdkv210_devices[] __initdata = {
-	&s5pv210_device_iis0,
-	&s5pv210_device_ac97,
-	&s5pv210_device_spdif,
 	&s3c_device_adc,
 	&s3c_device_cfcon,
 	&s3c_device_fb,
@@ -227,15 +219,15 @@
 	&s3c_device_i2c0,
 	&s3c_device_i2c1,
 	&s3c_device_i2c2,
-	&samsung_device_keypad,
 	&s3c_device_rtc,
 	&s3c_device_ts,
 	&s3c_device_wdt,
-<<<<<<< HEAD
+	&s5pv210_device_ac97,
+	&s5pv210_device_iis0,
+	&s5pv210_device_spdif,
+	&samsung_device_keypad,
 	&smdkv210_dm9000,
-=======
 	&smdkv210_lcd_lte480wv,
->>>>>>> 8f49720d
 };
 
 static void __init smdkv210_dm9000_init(void)
