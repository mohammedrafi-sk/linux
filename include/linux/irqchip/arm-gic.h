/* SPDX-License-Identifier: GPL-2.0-only */
/*
 *  include/linux/irqchip/arm-gic.h
 *
 *  Copyright (C) 2002 ARM Limited, All Rights Reserved.
 */
#ifndef __LINUX_IRQCHIP_ARM_GIC_H
#define __LINUX_IRQCHIP_ARM_GIC_H

#define GIC_CPU_CTRL			0x00
#define GIC_CPU_PRIMASK			0x04
#define GIC_CPU_BINPOINT		0x08
#define GIC_CPU_INTACK			0x0c
#define GIC_CPU_EOI			0x10
#define GIC_CPU_RUNNINGPRI		0x14
#define GIC_CPU_HIGHPRI			0x18
#define GIC_CPU_ALIAS_BINPOINT		0x1c
#define GIC_CPU_ACTIVEPRIO		0xd0
#define GIC_CPU_IDENT			0xfc
#define GIC_CPU_DEACTIVATE		0x1000

#define GICC_ENABLE			0x1
#define GICC_INT_PRI_THRESHOLD		0xf0

#define GIC_CPU_CTRL_EnableGrp0_SHIFT	0
#define GIC_CPU_CTRL_EnableGrp0		(1 << GIC_CPU_CTRL_EnableGrp0_SHIFT)
#define GIC_CPU_CTRL_EnableGrp1_SHIFT	1
#define GIC_CPU_CTRL_EnableGrp1		(1 << GIC_CPU_CTRL_EnableGrp1_SHIFT)
#define GIC_CPU_CTRL_AckCtl_SHIFT	2
#define GIC_CPU_CTRL_AckCtl		(1 << GIC_CPU_CTRL_AckCtl_SHIFT)
#define GIC_CPU_CTRL_FIQEn_SHIFT	3
#define GIC_CPU_CTRL_FIQEn		(1 << GIC_CPU_CTRL_FIQEn_SHIFT)
#define GIC_CPU_CTRL_CBPR_SHIFT		4
#define GIC_CPU_CTRL_CBPR		(1 << GIC_CPU_CTRL_CBPR_SHIFT)
#define GIC_CPU_CTRL_EOImodeNS_SHIFT	9
#define GIC_CPU_CTRL_EOImodeNS		(1 << GIC_CPU_CTRL_EOImodeNS_SHIFT)

#define GICC_IAR_INT_ID_MASK		0x3ff
#define GICC_INT_SPURIOUS		1023
#define GICC_DIS_BYPASS_MASK		0x1e0

#define GIC_DIST_CTRL			0x000
#define GIC_DIST_CTR			0x004
#define GIC_DIST_IIDR			0x008
#define GIC_DIST_IGROUP			0x080
#define GIC_DIST_ENABLE_SET		0x100
#define GIC_DIST_ENABLE_CLEAR		0x180
#define GIC_DIST_PENDING_SET		0x200
#define GIC_DIST_PENDING_CLEAR		0x280
#define GIC_DIST_ACTIVE_SET		0x300
#define GIC_DIST_ACTIVE_CLEAR		0x380
#define GIC_DIST_PRI			0x400
#define GIC_DIST_TARGET			0x800
#define GIC_DIST_CONFIG			0xc00
#define GIC_DIST_SOFTINT		0xf00
#define GIC_DIST_SGI_PENDING_CLEAR	0xf10
#define GIC_DIST_SGI_PENDING_SET	0xf20

#define GICD_ENABLE			0x1
#define GICD_DISABLE			0x0
#define GICD_INT_ACTLOW_LVLTRIG		0x0
#define GICD_INT_EN_CLR_X32		0xffffffff
#define GICD_INT_EN_SET_SGI		0x0000ffff
#define GICD_INT_EN_CLR_PPI		0xffff0000

#define GICD_IIDR_IMPLEMENTER_SHIFT	0
#define GICD_IIDR_IMPLEMENTER_MASK	(0xfff << GICD_IIDR_IMPLEMENTER_SHIFT)
#define GICD_IIDR_REVISION_SHIFT	12
#define GICD_IIDR_REVISION_MASK		(0xf << GICD_IIDR_REVISION_SHIFT)
#define GICD_IIDR_VARIANT_SHIFT		16
#define GICD_IIDR_VARIANT_MASK		(0xf << GICD_IIDR_VARIANT_SHIFT)
#define GICD_IIDR_PRODUCT_ID_SHIFT	24
#define GICD_IIDR_PRODUCT_ID_MASK	(0xff << GICD_IIDR_PRODUCT_ID_SHIFT)


#define GICH_HCR			0x0
#define GICH_VTR			0x4
#define GICH_VMCR			0x8
#define GICH_MISR			0x10
#define GICH_EISR0 			0x20
#define GICH_EISR1 			0x24
#define GICH_ELRSR0 			0x30
#define GICH_ELRSR1 			0x34
#define GICH_APR			0xf0
#define GICH_LR0			0x100

#define GICH_HCR_EN			(1 << 0)
#define GICH_HCR_UIE			(1 << 1)
#define GICH_HCR_NPIE			(1 << 3)

#define GICH_LR_VIRTUALID		(0x3ff << 0)
#define GICH_LR_PHYSID_CPUID_SHIFT	(10)
#define GICH_LR_PHYSID_CPUID		(0x3ff << GICH_LR_PHYSID_CPUID_SHIFT)
#define GICH_LR_PRIORITY_SHIFT		23
#define GICH_LR_STATE			(3 << 28)
#define GICH_LR_PENDING_BIT		(1 << 28)
#define GICH_LR_ACTIVE_BIT		(1 << 29)
#define GICH_LR_EOI			(1 << 19)
#define GICH_LR_GROUP1			(1 << 30)
#define GICH_LR_HW			(1 << 31)

#define GICH_VMCR_ENABLE_GRP0_SHIFT	0
#define GICH_VMCR_ENABLE_GRP0_MASK	(1 << GICH_VMCR_ENABLE_GRP0_SHIFT)
#define GICH_VMCR_ENABLE_GRP1_SHIFT	1
#define GICH_VMCR_ENABLE_GRP1_MASK	(1 << GICH_VMCR_ENABLE_GRP1_SHIFT)
#define GICH_VMCR_ACK_CTL_SHIFT		2
#define GICH_VMCR_ACK_CTL_MASK		(1 << GICH_VMCR_ACK_CTL_SHIFT)
#define GICH_VMCR_FIQ_EN_SHIFT		3
#define GICH_VMCR_FIQ_EN_MASK		(1 << GICH_VMCR_FIQ_EN_SHIFT)
#define GICH_VMCR_CBPR_SHIFT		4
#define GICH_VMCR_CBPR_MASK		(1 << GICH_VMCR_CBPR_SHIFT)
#define GICH_VMCR_EOI_MODE_SHIFT	9
#define GICH_VMCR_EOI_MODE_MASK		(1 << GICH_VMCR_EOI_MODE_SHIFT)

#define GICH_VMCR_PRIMASK_SHIFT		27
#define GICH_VMCR_PRIMASK_MASK		(0x1f << GICH_VMCR_PRIMASK_SHIFT)
#define GICH_VMCR_BINPOINT_SHIFT	21
#define GICH_VMCR_BINPOINT_MASK		(0x7 << GICH_VMCR_BINPOINT_SHIFT)
#define GICH_VMCR_ALIAS_BINPOINT_SHIFT	18
#define GICH_VMCR_ALIAS_BINPOINT_MASK	(0x7 << GICH_VMCR_ALIAS_BINPOINT_SHIFT)

#define GICH_MISR_EOI			(1 << 0)
#define GICH_MISR_U			(1 << 1)

#define GICV_PMR_PRIORITY_SHIFT		3
#define GICV_PMR_PRIORITY_MASK		(0x1f << GICV_PMR_PRIORITY_SHIFT)

#ifndef __ASSEMBLY__

#include <linux/irqdomain.h>

struct device_node;
struct gic_chip_data;

void gic_cascade_irq(unsigned int gic_nr, unsigned int irq);
int gic_cpu_if_down(unsigned int gic_nr);
<<<<<<< HEAD
void gic_raise_softirq(const struct cpumask *mask, unsigned int irq);
=======
void gic_ipi_send_mask(struct irq_data *d, const struct cpumask *mask);
>>>>>>> a4adc2c2

void gic_set_cpu(unsigned int cpu, unsigned int irq);
void gic_cpu_save(struct gic_chip_data *gic);
void gic_cpu_restore(struct gic_chip_data *gic);
void gic_dist_save(struct gic_chip_data *gic);
void gic_dist_restore(struct gic_chip_data *gic);

/*
 * Subdrivers that need some preparatory work can initialize their
 * chips and call this to register their GICs.
 */
int gic_of_init(struct device_node *node, struct device_node *parent);

/*
 * Initialises and registers a non-root or child GIC chip. Memory for
 * the gic_chip_data structure is dynamically allocated.
 */
int gic_of_init_child(struct device *dev, struct gic_chip_data **gic, int irq);

/*
 * Legacy platforms not converted to DT yet must use this to init
 * their GIC
 */
void gic_init(void __iomem *dist , void __iomem *cpu);

void gic_send_sgi(unsigned int cpu_id, unsigned int irq);
int gic_get_cpu_id(unsigned int cpu);
void gic_migrate_target(unsigned int new_cpu_id);
unsigned long gic_get_sgir_physaddr(void);

#endif /* __ASSEMBLY */
#endif<|MERGE_RESOLUTION|>--- conflicted
+++ resolved
@@ -134,11 +134,7 @@
 
 void gic_cascade_irq(unsigned int gic_nr, unsigned int irq);
 int gic_cpu_if_down(unsigned int gic_nr);
-<<<<<<< HEAD
-void gic_raise_softirq(const struct cpumask *mask, unsigned int irq);
-=======
 void gic_ipi_send_mask(struct irq_data *d, const struct cpumask *mask);
->>>>>>> a4adc2c2
 
 void gic_set_cpu(unsigned int cpu, unsigned int irq);
 void gic_cpu_save(struct gic_chip_data *gic);
