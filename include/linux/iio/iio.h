--- conflicted
+++ resolved
@@ -112,23 +112,6 @@
  * space separated list. This should usually be used together with IIO_ENUM()
  */
 #define IIO_ENUM_AVAILABLE(_name, _shared, _e) \
-{ \
-	.name = (_name "_available"), \
-	.shared = _shared, \
-	.read = iio_enum_available_read, \
-	.private = (uintptr_t)(_e), \
-}
-
-/**
- * IIO_ENUM_AVAILABLE_SHARED() - Initialize enum available extended channel attribute
- * @_name:	Attribute name ("_available" will be appended to the name)
- * @_shared:	Whether the attribute is shared between all channels
- * @_e:		Pointer to an iio_enum struct
- *
- * Creates a read only attribute which lists all the available enum items in a
- * space separated list. This should usually be used together with IIO_ENUM()
- */
-#define IIO_ENUM_AVAILABLE_SHARED(_name, _shared, _e) \
 { \
 	.name = (_name "_available"), \
 	.shared = _shared, \
@@ -333,14 +316,6 @@
 
 s64 iio_get_time_ns(const struct iio_dev *indio_dev);
 
-<<<<<<< HEAD
-enum iio_device_direction {
-	IIO_DEVICE_DIRECTION_IN,
-	IIO_DEVICE_DIRECTION_OUT,
-};
-
-/* Device operating modes */
-=======
 /*
  * Device operating modes
  * @INDIO_DIRECT_MODE: There is an access to either:
@@ -389,7 +364,6 @@
  * functions burden. Interrupts are irrelevant as the data flow is hardware
  * mediated and distributed.
  */
->>>>>>> cb1f2dbc
 #define INDIO_DIRECT_MODE		0x01
 #define INDIO_BUFFER_TRIGGERED		0x02
 #define INDIO_BUFFER_SOFTWARE		0x04
@@ -598,8 +572,6 @@
 	int				modes;
 	struct device			dev;
 
-	enum iio_device_direction	direction;
-
 	struct iio_buffer		*buffer;
 	int				scan_bytes;
 	struct mutex			mlock;
