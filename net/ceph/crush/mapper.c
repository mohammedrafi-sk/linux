
#ifdef __KERNEL__
# include <linux/string.h>
# include <linux/slab.h>
# include <linux/bug.h>
# include <linux/kernel.h>
# ifndef dprintk
#  define dprintk(args...)
# endif
#else
# include <string.h>
# include <stdio.h>
# include <stdlib.h>
# include <assert.h>
# define BUG_ON(x) assert(!(x))
# define dprintk(args...) /* printf(args) */
# define kmalloc(x, f) malloc(x)
# define kfree(x) free(x)
#endif

#include <linux/crush/crush.h>
#include <linux/crush/hash.h>
#include <linux/crush/mapper.h>

/*
 * Implement the core CRUSH mapping algorithm.
 */

/**
 * crush_find_rule - find a crush_rule id for a given ruleset, type, and size.
 * @map: the crush_map
 * @ruleset: the storage ruleset id (user defined)
 * @type: storage ruleset type (user defined)
 * @size: output set size
 */
int crush_find_rule(const struct crush_map *map, int ruleset, int type, int size)
{
	__u32 i;

	for (i = 0; i < map->max_rules; i++) {
		if (map->rules[i] &&
		    map->rules[i]->mask.ruleset == ruleset &&
		    map->rules[i]->mask.type == type &&
		    map->rules[i]->mask.min_size <= size &&
		    map->rules[i]->mask.max_size >= size)
			return i;
	}
	return -1;
}


/*
 * bucket choose methods
 *
 * For each bucket algorithm, we have a "choose" method that, given a
 * crush input @x and replica position (usually, position in output set) @r,
 * will produce an item in the bucket.
 */

/*
 * Choose based on a random permutation of the bucket.
 *
 * We used to use some prime number arithmetic to do this, but it
 * wasn't very random, and had some other bad behaviors.  Instead, we
 * calculate an actual random permutation of the bucket members.
 * Since this is expensive, we optimize for the r=0 case, which
 * captures the vast majority of calls.
 */
static int bucket_perm_choose(struct crush_bucket *bucket,
			      int x, int r)
{
	unsigned int pr = r % bucket->size;
	unsigned int i, s;

	/* start a new permutation if @x has changed */
	if (bucket->perm_x != (__u32)x || bucket->perm_n == 0) {
		dprintk("bucket %d new x=%d\n", bucket->id, x);
		bucket->perm_x = x;

		/* optimize common r=0 case */
		if (pr == 0) {
			s = crush_hash32_3(bucket->hash, x, bucket->id, 0) %
				bucket->size;
			bucket->perm[0] = s;
			bucket->perm_n = 0xffff;   /* magic value, see below */
			goto out;
		}

		for (i = 0; i < bucket->size; i++)
			bucket->perm[i] = i;
		bucket->perm_n = 0;
	} else if (bucket->perm_n == 0xffff) {
		/* clean up after the r=0 case above */
		for (i = 1; i < bucket->size; i++)
			bucket->perm[i] = i;
		bucket->perm[bucket->perm[0]] = 0;
		bucket->perm_n = 1;
	}

	/* calculate permutation up to pr */
	for (i = 0; i < bucket->perm_n; i++)
		dprintk(" perm_choose have %d: %d\n", i, bucket->perm[i]);
	while (bucket->perm_n <= pr) {
		unsigned int p = bucket->perm_n;
		/* no point in swapping the final entry */
		if (p < bucket->size - 1) {
			i = crush_hash32_3(bucket->hash, x, bucket->id, p) %
				(bucket->size - p);
			if (i) {
				unsigned int t = bucket->perm[p + i];
				bucket->perm[p + i] = bucket->perm[p];
				bucket->perm[p] = t;
			}
			dprintk(" perm_choose swap %d with %d\n", p, p+i);
		}
		bucket->perm_n++;
	}
	for (i = 0; i < bucket->size; i++)
		dprintk(" perm_choose  %d: %d\n", i, bucket->perm[i]);

	s = bucket->perm[pr];
out:
	dprintk(" perm_choose %d sz=%d x=%d r=%d (%d) s=%d\n", bucket->id,
		bucket->size, x, r, pr, s);
	return bucket->items[s];
}

/* uniform */
static int bucket_uniform_choose(struct crush_bucket_uniform *bucket,
				 int x, int r)
{
	return bucket_perm_choose(&bucket->h, x, r);
}

/* list */
static int bucket_list_choose(struct crush_bucket_list *bucket,
			      int x, int r)
{
	int i;

	for (i = bucket->h.size-1; i >= 0; i--) {
		__u64 w = crush_hash32_4(bucket->h.hash,x, bucket->h.items[i],
					 r, bucket->h.id);
		w &= 0xffff;
		dprintk("list_choose i=%d x=%d r=%d item %d weight %x "
			"sw %x rand %llx",
			i, x, r, bucket->h.items[i], bucket->item_weights[i],
			bucket->sum_weights[i], w);
		w *= bucket->sum_weights[i];
		w = w >> 16;
		/*dprintk(" scaled %llx\n", w);*/
		if (w < bucket->item_weights[i])
			return bucket->h.items[i];
	}

	dprintk("bad list sums for bucket %d\n", bucket->h.id);
	return bucket->h.items[0];
}


/* (binary) tree */
static int height(int n)
{
	int h = 0;
	while ((n & 1) == 0) {
		h++;
		n = n >> 1;
	}
	return h;
}

static int left(int x)
{
	int h = height(x);
	return x - (1 << (h-1));
}

static int right(int x)
{
	int h = height(x);
	return x + (1 << (h-1));
}

static int terminal(int x)
{
	return x & 1;
}

static int bucket_tree_choose(struct crush_bucket_tree *bucket,
			      int x, int r)
{
	int n;
	__u32 w;
	__u64 t;

	/* start at root */
	n = bucket->num_nodes >> 1;

	while (!terminal(n)) {
		int l;
		/* pick point in [0, w) */
		w = bucket->node_weights[n];
		t = (__u64)crush_hash32_4(bucket->h.hash, x, n, r,
					  bucket->h.id) * (__u64)w;
		t = t >> 32;

		/* descend to the left or right? */
		l = left(n);
		if (t < bucket->node_weights[l])
			n = l;
		else
			n = right(n);
	}

	return bucket->h.items[n >> 1];
}


/* straw */

static int bucket_straw_choose(struct crush_bucket_straw *bucket,
			       int x, int r)
{
	__u32 i;
	int high = 0;
	__u64 high_draw = 0;
	__u64 draw;

	for (i = 0; i < bucket->h.size; i++) {
		draw = crush_hash32_3(bucket->h.hash, x, bucket->h.items[i], r);
		draw &= 0xffff;
		draw *= bucket->straws[i];
		if (i == 0 || draw > high_draw) {
			high = i;
			high_draw = draw;
		}
	}
	return bucket->h.items[high];
}

static int crush_bucket_choose(struct crush_bucket *in, int x, int r)
{
	dprintk(" crush_bucket_choose %d x=%d r=%d\n", in->id, x, r);
	BUG_ON(in->size == 0);
	switch (in->alg) {
	case CRUSH_BUCKET_UNIFORM:
		return bucket_uniform_choose((struct crush_bucket_uniform *)in,
					  x, r);
	case CRUSH_BUCKET_LIST:
		return bucket_list_choose((struct crush_bucket_list *)in,
					  x, r);
	case CRUSH_BUCKET_TREE:
		return bucket_tree_choose((struct crush_bucket_tree *)in,
					  x, r);
	case CRUSH_BUCKET_STRAW:
		return bucket_straw_choose((struct crush_bucket_straw *)in,
					   x, r);
	default:
		dprintk("unknown bucket %d alg %d\n", in->id, in->alg);
		return in->items[0];
	}
}

/*
 * true if device is marked "out" (failed, fully offloaded)
 * of the cluster
 */
static int is_out(const struct crush_map *map,
		  const __u32 *weight, int weight_max,
		  int item, int x)
{
	if (item >= weight_max)
		return 1;
	if (weight[item] >= 0x10000)
		return 0;
	if (weight[item] == 0)
		return 1;
	if ((crush_hash32_2(CRUSH_HASH_RJENKINS1, x, item) & 0xffff)
	    < weight[item])
		return 0;
	return 1;
}

/**
 * crush_choose_firstn - choose numrep distinct items of given type
 * @map: the crush_map
 * @bucket: the bucket we are choose an item from
 * @x: crush input value
 * @numrep: the number of items to choose
 * @type: the type of item to choose
 * @out: pointer to output vector
 * @outpos: our position in that vector
 * @tries: number of attempts to make
 * @recurse_tries: number of attempts to have recursive chooseleaf make
 * @local_retries: localized retries
 * @local_fallback_retries: localized fallback retries
 * @recurse_to_leaf: true if we want one device under each item of given type (chooseleaf instead of choose)
 * @vary_r: pass r to recursive calls
 * @out2: second output vector for leaf items (if @recurse_to_leaf)
 * @parent_r: r value passed from the parent
 */
static int crush_choose_firstn(const struct crush_map *map,
			       struct crush_bucket *bucket,
			       const __u32 *weight, int weight_max,
			       int x, int numrep, int type,
			       int *out, int outpos,
			       unsigned int tries,
			       unsigned int recurse_tries,
			       unsigned int local_retries,
			       unsigned int local_fallback_retries,
			       int recurse_to_leaf,
			       unsigned int vary_r,
			       int *out2,
			       int parent_r)
{
	int rep;
	unsigned int ftotal, flocal;
	int retry_descent, retry_bucket, skip_rep;
	struct crush_bucket *in = bucket;
	int r;
	int i;
	int item = 0;
	int itemtype;
	int collide, reject;

	dprintk("CHOOSE%s bucket %d x %d outpos %d numrep %d tries %d recurse_tries %d local_retries %d local_fallback_retries %d parent_r %d\n",
		recurse_to_leaf ? "_LEAF" : "",
		bucket->id, x, outpos, numrep,
		tries, recurse_tries, local_retries, local_fallback_retries,
		parent_r);

	for (rep = outpos; rep < numrep; rep++) {
		/* keep trying until we get a non-out, non-colliding item */
		ftotal = 0;
		skip_rep = 0;
		do {
			retry_descent = 0;
			in = bucket;               /* initial bucket */

			/* choose through intervening buckets */
			flocal = 0;
			do {
				collide = 0;
				retry_bucket = 0;
				r = rep + parent_r;
				/* r' = r + f_total */
				r += ftotal;

				/* bucket choose */
				if (in->size == 0) {
					reject = 1;
					goto reject;
				}
				if (local_fallback_retries > 0 &&
				    flocal >= (in->size>>1) &&
				    flocal > local_fallback_retries)
					item = bucket_perm_choose(in, x, r);
				else
					item = crush_bucket_choose(in, x, r);
				if (item >= map->max_devices) {
					dprintk("   bad item %d\n", item);
					skip_rep = 1;
					break;
				}

				/* desired type? */
				if (item < 0)
					itemtype = map->buckets[-1-item]->type;
				else
					itemtype = 0;
				dprintk("  item %d type %d\n", item, itemtype);

				/* keep going? */
				if (itemtype != type) {
					if (item >= 0 ||
					    (-1-item) >= map->max_buckets) {
						dprintk("   bad item type %d\n", type);
						skip_rep = 1;
						break;
					}
					in = map->buckets[-1-item];
					retry_bucket = 1;
					continue;
				}

				/* collision? */
				for (i = 0; i < outpos; i++) {
					if (out[i] == item) {
						collide = 1;
						break;
					}
				}

				reject = 0;
				if (!collide && recurse_to_leaf) {
					if (item < 0) {
						int sub_r;
						if (vary_r)
							sub_r = r >> (vary_r-1);
						else
							sub_r = 0;
						if (crush_choose_firstn(map,
							 map->buckets[-1-item],
							 weight, weight_max,
							 x, outpos+1, 0,
							 out2, outpos,
							 recurse_tries, 0,
							 local_retries,
							 local_fallback_retries,
							 0,
							 vary_r,
							 NULL,
							 sub_r) <= outpos)
							/* didn't get leaf */
							reject = 1;
					} else {
						/* we already have a leaf! */
						out2[outpos] = item;
					}
				}

				if (!reject) {
					/* out? */
					if (itemtype == 0)
						reject = is_out(map, weight,
								weight_max,
								item, x);
					else
						reject = 0;
				}

reject:
				if (reject || collide) {
					ftotal++;
					flocal++;

					if (collide && flocal <= local_retries)
						/* retry locally a few times */
						retry_bucket = 1;
					else if (local_fallback_retries > 0 &&
						 flocal <= in->size + local_fallback_retries)
						/* exhaustive bucket search */
						retry_bucket = 1;
					else if (ftotal < tries)
						/* then retry descent */
						retry_descent = 1;
					else
						/* else give up */
						skip_rep = 1;
					dprintk("  reject %d  collide %d  "
						"ftotal %u  flocal %u\n",
						reject, collide, ftotal,
						flocal);
				}
			} while (retry_bucket);
		} while (retry_descent);

		if (skip_rep) {
			dprintk("skip rep\n");
			continue;
		}

		dprintk("CHOOSE got %d\n", item);
		out[outpos] = item;
		outpos++;
	}

	dprintk("CHOOSE returns %d\n", outpos);
	return outpos;
}


/**
 * crush_choose_indep: alternative breadth-first positionally stable mapping
 *
 */
static void crush_choose_indep(const struct crush_map *map,
			       struct crush_bucket *bucket,
			       const __u32 *weight, int weight_max,
			       int x, int left, int numrep, int type,
			       int *out, int outpos,
			       unsigned int tries,
			       unsigned int recurse_tries,
			       int recurse_to_leaf,
			       int *out2,
			       int parent_r)
{
	struct crush_bucket *in = bucket;
	int endpos = outpos + left;
	int rep;
	unsigned int ftotal;
	int r;
	int i;
	int item = 0;
	int itemtype;
	int collide;

	dprintk("CHOOSE%s INDEP bucket %d x %d outpos %d numrep %d\n", recurse_to_leaf ? "_LEAF" : "",
		bucket->id, x, outpos, numrep);

	/* initially my result is undefined */
	for (rep = outpos; rep < endpos; rep++) {
		out[rep] = CRUSH_ITEM_UNDEF;
		if (out2)
			out2[rep] = CRUSH_ITEM_UNDEF;
	}

	for (ftotal = 0; left > 0 && ftotal < tries; ftotal++) {
		for (rep = outpos; rep < endpos; rep++) {
			if (out[rep] != CRUSH_ITEM_UNDEF)
				continue;

			in = bucket;  /* initial bucket */

			/* choose through intervening buckets */
			for (;;) {
				/* note: we base the choice on the position
				 * even in the nested call.  that means that
				 * if the first layer chooses the same bucket
				 * in a different position, we will tend to
				 * choose a different item in that bucket.
				 * this will involve more devices in data
				 * movement and tend to distribute the load.
				 */
				r = rep + parent_r;

				/* be careful */
				if (in->alg == CRUSH_BUCKET_UNIFORM &&
				    in->size % numrep == 0)
					/* r'=r+(n+1)*f_total */
					r += (numrep+1) * ftotal;
				else
					/* r' = r + n*f_total */
					r += numrep * ftotal;

				/* bucket choose */
				if (in->size == 0) {
					dprintk("   empty bucket\n");
					break;
				}

				item = crush_bucket_choose(in, x, r);
				if (item >= map->max_devices) {
					dprintk("   bad item %d\n", item);
					out[rep] = CRUSH_ITEM_NONE;
					if (out2)
						out2[rep] = CRUSH_ITEM_NONE;
					left--;
					break;
				}

				/* desired type? */
				if (item < 0)
					itemtype = map->buckets[-1-item]->type;
				else
					itemtype = 0;
				dprintk("  item %d type %d\n", item, itemtype);

				/* keep going? */
				if (itemtype != type) {
					if (item >= 0 ||
					    (-1-item) >= map->max_buckets) {
						dprintk("   bad item type %d\n", type);
						out[rep] = CRUSH_ITEM_NONE;
						if (out2)
							out2[rep] =
								CRUSH_ITEM_NONE;
						left--;
						break;
					}
					in = map->buckets[-1-item];
					continue;
				}

				/* collision? */
				collide = 0;
				for (i = outpos; i < endpos; i++) {
					if (out[i] == item) {
						collide = 1;
						break;
					}
				}
				if (collide)
					break;

				if (recurse_to_leaf) {
					if (item < 0) {
						crush_choose_indep(map,
						   map->buckets[-1-item],
						   weight, weight_max,
						   x, 1, numrep, 0,
						   out2, rep,
						   recurse_tries, 0,
						   0, NULL, r);
						if (out2[rep] == CRUSH_ITEM_NONE) {
							/* placed nothing; no leaf */
							break;
						}
					} else {
						/* we already have a leaf! */
						out2[rep] = item;
					}
				}

				/* out? */
				if (itemtype == 0 &&
				    is_out(map, weight, weight_max, item, x))
					break;

				/* yay! */
				out[rep] = item;
				left--;
				break;
			}
		}
	}
	for (rep = outpos; rep < endpos; rep++) {
		if (out[rep] == CRUSH_ITEM_UNDEF) {
			out[rep] = CRUSH_ITEM_NONE;
		}
		if (out2 && out2[rep] == CRUSH_ITEM_UNDEF) {
			out2[rep] = CRUSH_ITEM_NONE;
		}
	}
}

/**
 * crush_do_rule - calculate a mapping with the given input and rule
 * @map: the crush_map
 * @ruleno: the rule id
 * @x: hash input
 * @result: pointer to result vector
 * @result_max: maximum result size
 * @weight: weight vector (for map leaves)
 * @weight_max: size of weight vector
 * @scratch: scratch vector for private use; must be >= 3 * result_max
 */
int crush_do_rule(const struct crush_map *map,
		  int ruleno, int x, int *result, int result_max,
		  const __u32 *weight, int weight_max,
		  int *scratch)
{
	int result_len;
	int *a = scratch;
	int *b = scratch + result_max;
	int *c = scratch + result_max*2;
	int recurse_to_leaf;
	int *w;
	int wsize = 0;
	int *o;
	int osize;
	int *tmp;
	struct crush_rule *rule;
	__u32 step;
	int i, j;
	int numrep;
	/*
	 * the original choose_total_tries value was off by one (it
	 * counted "retries" and not "tries").  add one.
	 */
	int choose_tries = map->choose_total_tries + 1;
	int choose_leaf_tries = 0;
	/*
	 * the local tries values were counted as "retries", though,
	 * and need no adjustment
	 */
	int choose_local_retries = map->choose_local_tries;
	int choose_local_fallback_retries = map->choose_local_fallback_tries;
<<<<<<< HEAD
=======

	int vary_r = map->chooseleaf_vary_r;
>>>>>>> 40dde7e2

	if ((__u32)ruleno >= map->max_rules) {
		dprintk(" bad ruleno %d\n", ruleno);
		return 0;
	}

	rule = map->rules[ruleno];
	result_len = 0;
	w = a;
	o = b;

	for (step = 0; step < rule->len; step++) {
		int firstn = 0;
		struct crush_rule_step *curstep = &rule->steps[step];

		switch (curstep->op) {
		case CRUSH_RULE_TAKE:
			w[0] = curstep->arg1;
			wsize = 1;
			break;

		case CRUSH_RULE_SET_CHOOSE_TRIES:
			if (curstep->arg1 > 0)
				choose_tries = curstep->arg1;
			break;

		case CRUSH_RULE_SET_CHOOSELEAF_TRIES:
			if (curstep->arg1 > 0)
				choose_leaf_tries = curstep->arg1;
			break;

		case CRUSH_RULE_SET_CHOOSE_LOCAL_TRIES:
<<<<<<< HEAD
			if (curstep->arg1 > 0)
=======
			if (curstep->arg1 >= 0)
>>>>>>> 40dde7e2
				choose_local_retries = curstep->arg1;
			break;

		case CRUSH_RULE_SET_CHOOSE_LOCAL_FALLBACK_TRIES:
<<<<<<< HEAD
			if (curstep->arg1 > 0)
				choose_local_fallback_retries = curstep->arg1;
=======
			if (curstep->arg1 >= 0)
				choose_local_fallback_retries = curstep->arg1;
			break;

		case CRUSH_RULE_SET_CHOOSELEAF_VARY_R:
			if (curstep->arg1 >= 0)
				vary_r = curstep->arg1;
>>>>>>> 40dde7e2
			break;

		case CRUSH_RULE_CHOOSELEAF_FIRSTN:
		case CRUSH_RULE_CHOOSE_FIRSTN:
			firstn = 1;
			/* fall through */
		case CRUSH_RULE_CHOOSELEAF_INDEP:
		case CRUSH_RULE_CHOOSE_INDEP:
			if (wsize == 0)
				break;

			recurse_to_leaf =
				curstep->op ==
				 CRUSH_RULE_CHOOSELEAF_FIRSTN ||
				curstep->op ==
				CRUSH_RULE_CHOOSELEAF_INDEP;

			/* reset output */
			osize = 0;

			for (i = 0; i < wsize; i++) {
				/*
				 * see CRUSH_N, CRUSH_N_MINUS macros.
				 * basically, numrep <= 0 means relative to
				 * the provided result_max
				 */
				numrep = curstep->arg1;
				if (numrep <= 0) {
					numrep += result_max;
					if (numrep <= 0)
						continue;
				}
				j = 0;
				if (firstn) {
					int recurse_tries;
					if (choose_leaf_tries)
						recurse_tries =
							choose_leaf_tries;
					else if (map->chooseleaf_descend_once)
						recurse_tries = 1;
					else
						recurse_tries = choose_tries;
					osize += crush_choose_firstn(
						map,
						map->buckets[-1-w[i]],
						weight, weight_max,
						x, numrep,
						curstep->arg2,
						o+osize, j,
						choose_tries,
						recurse_tries,
						choose_local_retries,
						choose_local_fallback_retries,
						recurse_to_leaf,
						vary_r,
						c+osize,
						0);
				} else {
					crush_choose_indep(
						map,
						map->buckets[-1-w[i]],
						weight, weight_max,
						x, numrep, numrep,
						curstep->arg2,
						o+osize, j,
						choose_tries,
						choose_leaf_tries ?
						   choose_leaf_tries : 1,
						recurse_to_leaf,
						c+osize,
						0);
					osize += numrep;
				}
			}

			if (recurse_to_leaf)
				/* copy final _leaf_ values to output set */
				memcpy(o, c, osize*sizeof(*o));

			/* swap o and w arrays */
			tmp = o;
			o = w;
			w = tmp;
			wsize = osize;
			break;


		case CRUSH_RULE_EMIT:
			for (i = 0; i < wsize && result_len < result_max; i++) {
				result[result_len] = w[i];
				result_len++;
			}
			wsize = 0;
			break;

		default:
			dprintk(" unknown op %d at step %d\n",
				curstep->op, step);
			break;
		}
	}
	return result_len;
}

<|MERGE_RESOLUTION|>--- conflicted
+++ resolved
@@ -666,11 +666,8 @@
 	 */
 	int choose_local_retries = map->choose_local_tries;
 	int choose_local_fallback_retries = map->choose_local_fallback_tries;
-<<<<<<< HEAD
-=======
 
 	int vary_r = map->chooseleaf_vary_r;
->>>>>>> 40dde7e2
 
 	if ((__u32)ruleno >= map->max_rules) {
 		dprintk(" bad ruleno %d\n", ruleno);
@@ -703,19 +700,11 @@
 			break;
 
 		case CRUSH_RULE_SET_CHOOSE_LOCAL_TRIES:
-<<<<<<< HEAD
-			if (curstep->arg1 > 0)
-=======
 			if (curstep->arg1 >= 0)
->>>>>>> 40dde7e2
 				choose_local_retries = curstep->arg1;
 			break;
 
 		case CRUSH_RULE_SET_CHOOSE_LOCAL_FALLBACK_TRIES:
-<<<<<<< HEAD
-			if (curstep->arg1 > 0)
-				choose_local_fallback_retries = curstep->arg1;
-=======
 			if (curstep->arg1 >= 0)
 				choose_local_fallback_retries = curstep->arg1;
 			break;
@@ -723,7 +712,6 @@
 		case CRUSH_RULE_SET_CHOOSELEAF_VARY_R:
 			if (curstep->arg1 >= 0)
 				vary_r = curstep->arg1;
->>>>>>> 40dde7e2
 			break;
 
 		case CRUSH_RULE_CHOOSELEAF_FIRSTN:
